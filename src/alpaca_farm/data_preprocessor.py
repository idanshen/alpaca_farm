# Copyright 2023 The Alpaca Team
#
# Licensed under the Apache License, Version 2.0 (the "License");
# you may not use this file except in compliance with the License.
# You may obtain a copy of the License at
#
#     http://www.apache.org/licenses/LICENSE-2.0
#
# Unless required by applicable law or agreed to in writing, software
# distributed under the License is distributed on an "AS IS" BASIS,
# WITHOUT WARRANTIES OR CONDITIONS OF ANY KIND, either express or implied.
# See the License for the specific language governing permissions and
# limitations under the License.

import copy
import dataclasses
from typing import Callable, Dict, Optional, Sequence, Union, List
import itertools

import einops
import pandas as pd
import torch
import transformers
from torch.utils.data import Dataset
import numpy as np
import datasets

from . import constants, logging, torch_ops, utils
from .types import Tensor

logger = logging.get_logger(__name__)
INSTRUCTIONS = {
    'argilla/news-summary': "Generate a one-sentence summary of this post.",
<<<<<<< HEAD
    'seahorse_data': "Generate a one-sentence summary of this post.",
=======
    'openai/summarize_from_feedback': "Generate a one-sentence summary of this post.",
>>>>>>> cad6fe81
}


def format_prompt(example: dict, prompt_dict: dict) -> str:
    """Formats a prompt with a prompt_dict formatter.

    Args:
        example: A dict-like object with required keys "instruction" and "input"
        prompt_dict: Dictionary containing the keys "prompt_noinputs" and "prompt_inputs" which have
            placeholders corresponding to the keys from `example`. E.g. "{instruction}".

    Returns:
        A formatted prompt string.

    Examples
    --------
    >>> format_prompt(dict(instruction="test", input=""), prompt_dict=dict(prompt_noinputs="prompt {instruction} "))
    "prompt test"
    """
    assert "instruction" in example and "input" in example, "Internal error: example missing required keys."

    if example["input"] is None or len(example["input"]) == 0:
        formatted_prompt = prompt_dict["prompt_noinputs"].format_map(example)
    else:
        formatted_prompt = prompt_dict["prompt_inputs"].format_map(example)

    return formatted_prompt


def format_output(example: dict, eos_token: Optional[str] = None, output_key="output") -> str:
    if eos_token is None:
        eos_token = ""
    return f"{example[output_key]}{eos_token}"


def format_prompt_with_data_frame(
    df: pd.DataFrame,
    prompt_dict: dict,
    df_postprocessor: Optional[Callable] = None,
    return_dict=False,
):
    if df_postprocessor is not None:
        df = df_postprocessor(df)
    list_dict_data = df.to_dict(orient="records")

    prompts = [format_prompt(example, prompt_dict) for example in list_dict_data]
    metadata = {"prompt_dict": prompt_dict}

    if return_dict:
        return dict(prompts=prompts, list_dict_data=list_dict_data, metadata=metadata)
    return prompts, list_dict_data, metadata

def format_prompt_with_dataset(
    dataset_path: str,
    dataset: datasets.Dataset,
    prompt_dict: dict,
    return_dict=False,
):
    '''
    Equivalent to format_prompt_with_data_frame but with huggingface dataset instead of pandas dataframe
    we add a few filtering, preprocessing steps for specific datasets
    '''
    df = dataset # renaming for convenience
    instruction = INSTRUCTIONS[dataset_path]

    filter_fn = None
    id_map_fn = None
    input_preprocess_fn = None
    if dataset_path == 'argilla/news-summary':
        filter_fn = lambda x: x["text"] is not None and x["id"] is not None
        id_map_fn = lambda x: {"id": x["id"]}
        input_preprocess_fn = lambda x: "-".join(x["text"].replace("\n", " ").split("(Reuters) -")[1:]).strip()
        # overriding max query length
    elif dataset_path == 'openai/summarize_from_feedback':
        filter_fn = lambda x: x["info"]["post"] is not None and x['info']["id"] is not None
        id_map_fn = lambda x: {"id": x["info"]["id"]}
        input_preprocess_fn = lambda x: x["info"]["post"].replace("\n", " ")

    else:
        raise NotImplementedError(f'Filter, id map, and input preprocess functions for dataset {dataset_path} not implemented.')
        
    # remove empty instances
    df_filtered = df.filter(
        filter_fn,
        batched=False,
    )

    logger.warning(
        f"Filtered out {len(df) - len(df_filtered)} instances out of {len(df)} that "
        f"are empty."
    )

    # remove duplicate queries
    def remove_duplicate(duplicated_dataset):
        initial_list = duplicated_dataset.map(id_map_fn)
        _ , unique_indices = np.unique(initial_list["id"], return_index=True, axis=0)
        filtered_dataset = duplicated_dataset.select(unique_indices.tolist())
        return filtered_dataset

    df_deduplicated = remove_duplicate(df_filtered)

    logger.warning(
        f"Deduplicated {len(df_filtered) - len(df_deduplicated)} instances out of {len(df_filtered)} that "
        f"are duplicates."
    )

    df_deduplicated = pd.DataFrame(df_deduplicated)

    # format instruction and input into prompts
    prompts = [format_prompt(example={'instruction': instruction, 'input': input_preprocess_fn(row)}, prompt_dict=prompt_dict) for _, row in df_deduplicated.iterrows()]
    list_dict_data = [{'instruction': instruction, 'input': input_preprocess_fn(row)} for _, row in df_deduplicated.iterrows()]
    metadata = {"prompt_dict": prompt_dict}

    return prompts, list_dict_data, metadata


def _tokenize_fn(strings: Sequence[str], tokenizer: transformers.PreTrainedTokenizer) -> dict:
    """Tokenize a list of strings and return the tokenized content as well metadata (e.g., truncation statistics)."""
    padding = getattr(tokenizer, "padding", "max_length")
    return_overflowing_tokens = transformers.__version__ <= "4.26.1"
    # TODO(lxuechen): Until HF supports fast tokenizer for OPT, we can't make a joint call on the list of strings
    #  when `return_overflowing_tokens=True`.
    tokenized_list = [
        tokenizer(
            text,
            return_tensors="pt",
            padding=padding,
            max_length=tokenizer.model_max_length,
            truncation=True,
            return_overflowing_tokens=return_overflowing_tokens,
        )
        for text in strings
    ]

    if padding == "max_length":
        input_ids = labels = torch.cat([tokenized.input_ids for tokenized in tokenized_list])
    else:  # "longest"
        input_ids = labels = [tokenized.input_ids[0] for tokenized in tokenized_list]

    if return_overflowing_tokens:
        input_ids_lens = labels_lens = [
            tokenizer.model_max_length + tokenized.num_truncated_tokens.item() for tokenized in tokenized_list
        ]
        # `num_truncated_tokens` can be negative, if no truncation occurred.
        num_truncated_tokens = sum(max(tokenized.num_truncated_tokens.item(), 0) for tokenized in tokenized_list)
        num_truncated_examples = sum(tokenized.num_truncated_tokens.item() > 0 for tokenized in tokenized_list)
    else:
        logger.warning(
            "You are using a `transformers` version that does not support `return_overflowing_tokens=True`. "
            "The tokenization metadata will not be recorded."
            "In order to see truncation statistics, please downgrade to `transformers<=4.26.1`."
        )
        input_ids_lens = labels_lens = [
            tokenized.input_ids.ne(tokenizer.pad_token_id).sum().item() for tokenized in tokenized_list
        ]
        num_truncated_tokens = num_truncated_examples = -1

    return dict(
        input_ids=input_ids,
        labels=labels,
        input_ids_lens=input_ids_lens,
        labels_lens=labels_lens,
        tokenization_metadata=dict(
            num_examples=len(tokenized_list),
            num_truncated_tokens=num_truncated_tokens,
            num_truncated_examples=num_truncated_examples,
            input_ids_avg_len=utils.mean(input_ids_lens),
            input_ids_max_len=max(input_ids_lens),
            input_ids_min_len=min(input_ids_lens),
            labels_avg_len=utils.mean(labels_lens),
            labels_max_len=max(labels_lens),
            labels_min_len=min(labels_lens),
            model_max_length=tokenizer.model_max_length,
        ),
    )


def preprocess_for_sft(
    df: pd.DataFrame,
    prompt_dict: dict,
    tokenizer: transformers.PreTrainedTokenizer,
    df_postprocessor=None,
    verbose=True,
) -> dict[str, Union[torch.Tensor, Sequence[torch.Tensor]]]:
    """Tokenize each example and create the labels.

    Args:
        df: DataFrame containing the data. Must have columns 'instruction', 'input', and 'output'.
        prompt_dict: Dictionary for formatting prompts.
        tokenizer: Tokenizer to use. If None, use the tokenizer for the given model.
        df_postprocessor: Function to apply to the DataFrame before tokenization.
        verbose: Whether to print tokenization metadata.

    Returns:
        A dictionary mapping str to torch.Tensor.
    """
    if df_postprocessor is not None:
        df = df_postprocessor(df)
    list_dict_data = df.to_dict(orient="records")

    sources = [format_prompt(dict_data, prompt_dict) for dict_data in list_dict_data]
    targets = [format_output(dict_data, eos_token=tokenizer.eos_token) for dict_data in list_dict_data]

    examples = [s + t for s, t in utils.zip_(sources, targets)]
    examples_tokenized, sources_tokenized = [_tokenize_fn(strings, tokenizer) for strings in (examples, sources)]

    input_ids = examples_tokenized["input_ids"]
    labels = copy.deepcopy(input_ids)
    for label, source_len in utils.zip_(labels, sources_tokenized["input_ids_lens"]):
        label[:source_len] = constants.IGNORE_INDEX  # Input context should not contribute to loss.

    packaged_data = dict(
        input_ids=input_ids,
        labels=labels,
        metadata=dict(),
        tokenization_metadata=examples_tokenized["tokenization_metadata"],
    )
    if verbose:
        logger.warning(f"Tokenization metadata:\n{utils.jdumps(packaged_data['tokenization_metadata'])}")

    return packaged_data

def preprocess_for_soft_preference_reward_modeling_both(
    dataset_path: str,
    df: pd.DataFrame,
    prompt_dict: dict,
    tokenizer: transformers.PreTrainedTokenizer,
    llm_label_type: str,
    df_postprocessor: Optional[Callable] = None,
    end_sequence_with_eos: bool = False,
    verbose=True,
) -> dict[str, torch.Tensor]:
    
    assert llm_label_type == 'both', 'llm label type must be both for soft preference reward modeling'

    if df_postprocessor is not None:
        df = df_postprocessor(df)
    list_dict_data = df.to_dict(orient="records")

    def _get_numeric_preference(example: dict):
        # 1 vs 2 is stored in table, but for modeling we use 0 vs 1; remap here.
        return example["choice"]

    choice = torch.tensor([[_get_numeric_preference(dict_data)] for dict_data in list_dict_data])

    # TODO (seungwook): currently hard-coded for summary, may have to fix for other datasets
    def _get_text(example: dict, index: int):
        source = format_prompt({'instruction': INSTRUCTIONS[dataset_path], 'input': example['text']}, prompt_dict=prompt_dict)
        target = format_output(
            example,
            eos_token=tokenizer.eos_token if end_sequence_with_eos else None,
            output_key="summary1" if index == 0 else "summary2",
        )
        return source + target

    text_list1 = [_get_text(dict_data, 0) for dict_data in list_dict_data]
    text_list2 = [_get_text(dict_data, 1) for dict_data in list_dict_data]

    def _get_labels(example: dict, index: int):
            if index == 0:
                return example['llm_label']
            else:  
                return example['llm_label'][::-1]

    labels1 = torch.tensor([_get_labels(dict_data, 0) for dict_data in list_dict_data])
    labels2 = torch.tensor([_get_labels(dict_data, 1) for dict_data in list_dict_data])
    labels = torch.stack([labels1, labels2], dim=0)

    logger.warning(f"Tokenizing {len(list_dict_data)} samples...")
    tokenized1 = _tokenize_fn(text_list1, tokenizer)
    tokenized2 = _tokenize_fn(text_list2, tokenizer)
    # "size" (bsz, seq_len)
    input_ids = [tokenized1['input_ids'], tokenized2['input_ids']]
    tokenization_metadata = tokenized1['tokenization_metadata']

    packaged_data = dict(
        input_ids=input_ids, # [input_ids1, input_ids2]
        labels=labels, # (2, label_size)
        choice=choice,
        tokenization_metadata=tokenization_metadata,
        metadata=dict(mean_choice=choice.float().mean().item()),
        both_samples=True
    )
    if verbose:
        logger.warning(f"Tokenization metadata:\n{utils.jdumps(packaged_data['tokenization_metadata'])}")

    return packaged_data

def preprocess_for_soft_preference_reward_modeling(
    dataset_path: str,
    df: pd.DataFrame,
    prompt_dict: dict,
    tokenizer: transformers.PreTrainedTokenizer,
    llm_label_type: str,
    df_postprocessor: Optional[Callable] = None,
    end_sequence_with_eos: bool = False,
    verbose=True,
) -> dict[str, torch.Tensor]:
    
    if df_postprocessor is not None:
        df = df_postprocessor(df)
    list_dict_data = df.to_dict(orient="records")

    def _get_numeric_preference(example: dict):
        # 1 vs 2 is stored in table, but for modeling we use 0 vs 1; remap here.
        return example["choice"]

    choice = torch.tensor([[_get_numeric_preference(dict_data)] for dict_data in list_dict_data])

    if llm_label_type == 'preferred':
        llm_choice_fn = lambda x: np.argmax(x)
    elif llm_label_type == 'first':
        llm_choice_fn = lambda x: 0
    elif llm_label_type == 'second':
        llm_choice_fn = lambda x: 1
    elif llm_label_type == 'both':
        raise Exception('llm label type cannot be both for the current preprocessing fn of soft preference reward modeling')
    else:
        raise NotImplementedError(f'{llm_choice_fn} llm label type not implemented.')
    # TODO (seungwook): currently hard-coded for summary, may have to fix for other datasets
    def _get_text(example: dict):
        source = format_prompt({'instruction': INSTRUCTIONS[dataset_path], 'input': example['text']}, prompt_dict=prompt_dict)
        llm_choice = llm_choice_fn(example['llm_label'])

        target = format_output(
            example,
            eos_token=tokenizer.eos_token if end_sequence_with_eos else None,
            output_key="summary1" if llm_choice == 0 else "summary2",
        )
        return source + target

    text_list = [_get_text(dict_data) for dict_data in list_dict_data]

    def _get_labels(example: dict):
        # if preferred, then sort the llm label descending
        if llm_label_type == 'preferred':
            return sorted(example['llm_label'], reverse=True)
        else:
            return example['llm_label']

    labels = torch.tensor([_get_labels(dict_data) for dict_data in list_dict_data])

    logger.warning(f"Tokenizing {len(list_dict_data)} samples...")
    tokenized = _tokenize_fn(text_list, tokenizer)
    # "size" (bsz, seq_len)
    input_ids = tokenized['input_ids']
    tokenization_metadata = tokenized['tokenization_metadata']

    packaged_data = dict(
        input_ids=input_ids,
        labels=labels,
        choice=choice,
        tokenization_metadata=tokenization_metadata,
        metadata=dict(mean_choice=choice.float().mean().item()),
    )
    if verbose:
        logger.warning(f"Tokenization metadata:\n{utils.jdumps(packaged_data['tokenization_metadata'])}")

    return packaged_data

def preprocess_for_reward_modeling(
    df: pd.DataFrame,
    prompt_dict: dict,
    tokenizer: transformers.PreTrainedTokenizer,
    df_postprocessor: Optional[Callable] = None,
    end_sequence_with_eos: bool = False,
    verbose=True,
) -> dict[str, torch.Tensor]:
    if df_postprocessor is not None:
        df = df_postprocessor(df)
    list_dict_data = df.to_dict(orient="records")

    index_0, index_1 = tuple(
        torch.full(size=(len(list_dict_data), 1), fill_value=fill_value, dtype=torch.long) for fill_value in (0, 1)
    )

    def _get_numeric_preference(example: dict):
        # 1 vs 2 is stored in table, but for modeling we use 0 vs 1; remap here.
        return {1: 0, 2: 1}[example["preference"]]

    choice = torch.tensor([[_get_numeric_preference(dict_data)] for dict_data in list_dict_data])

    def _get_text(example: dict, output_key: str):
        source = format_prompt(example, prompt_dict=prompt_dict)
        target = format_output(
            example,
            eos_token=tokenizer.eos_token if end_sequence_with_eos else None,
            output_key=output_key,
        )
        return source + target

    text_list_0, text_list_1 = tuple(
        [_get_text(dict_data, key) for dict_data in list_dict_data] for key in ("output_1", "output_2")
    )

    def _merge_tokenization_metadata(metadata_list: Sequence[dict]) -> dict:
        num_examples = sum(metadata["num_examples"] for metadata in metadata_list)
        num_truncated_tokens = sum(metadata["num_truncated_tokens"] for metadata in metadata_list)
        num_truncated_examples = sum(metadata["num_truncated_examples"] for metadata in metadata_list)
        input_ids_avg_lens = (
            sum([metadata["input_ids_avg_len"] * metadata["num_examples"] for metadata in metadata_list]) / num_examples
        )
        input_ids_max_len = max(metadata["input_ids_max_len"] for metadata in metadata_list)
        input_ids_min_len = min(metadata["input_ids_min_len"] for metadata in metadata_list)
        labels_avg_lens = (
            sum([metadata["labels_avg_len"] * metadata["num_examples"] for metadata in metadata_list]) / num_examples
        )
        labels_max_len = max(metadata["labels_max_len"] for metadata in metadata_list)
        labels_min_len = min(metadata["labels_min_len"] for metadata in metadata_list)
        return dict(
            num_examples=num_examples,
            num_truncated_tokens=num_truncated_tokens,
            num_truncated_examples=num_truncated_examples,
            input_ids_avg_len=input_ids_avg_lens,
            input_ids_max_len=input_ids_max_len,
            input_ids_min_len=input_ids_min_len,
            labels_avg_len=labels_avg_lens,
            labels_max_len=labels_max_len,
            labels_min_len=labels_min_len,
        )

    logger.warning(f"Tokenizing {len(list_dict_data)} pairs...")
    tokenized_0, tokenized_1 = tuple(_tokenize_fn(text_list, tokenizer) for text_list in (text_list_0, text_list_1))
    # "size" (bsz, 2, seq_len)
    input_ids = [list(pair) for pair in utils.zip_(tokenized_0["input_ids"], tokenized_1["input_ids"])]
    labels = [list(pair) for pair in utils.zip_(tokenized_0["labels"], tokenized_1["labels"])]
    tokenization_metadata = _merge_tokenization_metadata(
        [tokenized_0["tokenization_metadata"], tokenized_1["tokenization_metadata"]]
    )

    packaged_data = dict(
        input_ids=input_ids,
        labels=labels,
        index_0=index_0,
        index_1=index_1,
        choice=choice,
        tokenization_metadata=tokenization_metadata,
        metadata=dict(mean_choice=choice.float().mean().item()),
    )
    if verbose:
        logger.warning(f"Tokenization metadata:\n{utils.jdumps(packaged_data['tokenization_metadata'])}")

    return packaged_data


def _get_generator(seed: int) -> torch.Generator:
    rng = torch.Generator()
    rng.manual_seed(seed)
    return rng


def split_train_into_train_and_eval(train_dataset: Dataset, eval_size: int, seed: int) -> tuple[Dataset, Dataset]:
    assert eval_size < len(
        train_dataset  # noqa
    ), "Requested eval_size cannot be equal/larger than original train data size."
    new_train_size = len(train_dataset) - eval_size  # noqa
    train_dataset, eval_dataset = torch.utils.data.random_split(
        train_dataset, [new_train_size, eval_size], generator=_get_generator(seed)
    )
    return train_dataset, eval_dataset


class SFTDataset(Dataset):
    def __init__(
        self,
        df: pd.DataFrame,
        prompt_dict: dict,
        tokenizer: transformers.PreTrainedTokenizer,
        df_postprocessor: Optional[Callable] = None,
    ):
        super(SFTDataset, self).__init__()
        data_dict = preprocess_for_sft(
            df=df, prompt_dict=prompt_dict, tokenizer=tokenizer, df_postprocessor=df_postprocessor
        )
        self.input_ids = data_dict["input_ids"]
        self.labels = data_dict["labels"]
        self.metadata = data_dict["metadata"]
        self.tokenization_metadata = data_dict["tokenization_metadata"]

    def __len__(self):
        return len(self.input_ids)

    def __getitem__(self, i) -> Dict[str, Tensor]:
        return dict(input_ids=self.input_ids[i], labels=self.labels[i])


@dataclasses.dataclass
class DataCollatorForSFTDataset(object):
    tokenizer: transformers.PreTrainedTokenizer

    def __call__(self, instances: Sequence[Dict]) -> Dict[str, Tensor]:
        input_ids, labels = tuple([instance[key] for instance in instances] for key in ("input_ids", "labels"))
        input_ids = torch.nn.utils.rnn.pad_sequence(
            input_ids, batch_first=True, padding_value=self.tokenizer.pad_token_id
        )
        labels = torch.nn.utils.rnn.pad_sequence(labels, batch_first=True, padding_value=constants.IGNORE_INDEX)
        # When sequences are right padded, `attention_mask` is only useful for T5 training.
        attention_mask = input_ids.ne(self.tokenizer.pad_token_id).long()
        return dict(
            input_ids=input_ids,
            labels=labels,
            attention_mask=attention_mask,
        )


class SoftPreferenceRewardModelingDataset(Dataset):
    def __init__(
        self,
        dataset_path: str,
        df: pd.DataFrame,
        prompt_dict: dict,
        tokenizer: transformers.PreTrainedTokenizer,
        llm_label_type: str,
        df_postprocessor: Optional[Callable] = None,
        end_sequence_with_eos: bool = False,
    ):
        super(SoftPreferenceRewardModelingDataset, self).__init__()
        if llm_label_type == 'both':
            data_dict = preprocess_for_soft_preference_reward_modeling_both(
                dataset_path=dataset_path, 
                df=df,
                prompt_dict=prompt_dict,
                tokenizer=tokenizer,
                df_postprocessor=df_postprocessor,
                end_sequence_with_eos=end_sequence_with_eos,
                llm_label_type=llm_label_type
            )
        else:
            data_dict = preprocess_for_soft_preference_reward_modeling(
                dataset_path=dataset_path, 
                df=df,
                prompt_dict=prompt_dict,
                tokenizer=tokenizer,
                df_postprocessor=df_postprocessor,
                end_sequence_with_eos=end_sequence_with_eos,
                llm_label_type=llm_label_type
            )
        self.input_ids = data_dict["input_ids"]
        self.labels = data_dict["labels"]
        self.choice = data_dict["choice"]
        self.metadata = data_dict["metadata"]
        self.both_samples = data_dict["both_samples"] if 'both_samples' in data_dict else False

    def __len__(self):
        return len(self.input_ids)

    def __getitem__(self, i) -> Dict[str, Tensor]:
        return dict(
            input_ids=self.input_ids[i] if not self.both_samples else [self.input_ids[0][i], self.input_ids[1][i]],
            labels=self.labels[i] if not self.both_samples else torch.tensor[self.labels[0, i], self.labels[1, i]],
            choice=self.choice[i],
            both_samples=self.both_samples,
        )


class BinaryRewardModelingDataset(Dataset):
    def __init__(
        self,
        df: pd.DataFrame,
        prompt_dict: dict,
        tokenizer: transformers.PreTrainedTokenizer,
        df_postprocessor: Optional[Callable] = None,
        end_sequence_with_eos: bool = False,
    ):
        super(BinaryRewardModelingDataset, self).__init__()
        data_dict = preprocess_for_reward_modeling(
            df=df,
            prompt_dict=prompt_dict,
            tokenizer=tokenizer,
            df_postprocessor=df_postprocessor,
            end_sequence_with_eos=end_sequence_with_eos,
        )
        self.input_ids = data_dict["input_ids"]
        self.labels = data_dict["labels"]
        self.index_0 = data_dict["index_0"]
        self.index_1 = data_dict["index_1"]
        self.choice = data_dict["choice"]
        self.metadata = data_dict["metadata"]

    def __len__(self):
        return len(self.input_ids)

    def __getitem__(self, i) -> Dict[str, Tensor]:
        return dict(
            input_ids=self.input_ids[i],
            labels=self.labels[i],
            index_0=self.index_0[i],
            index_1=self.index_1[i],
            choice=self.choice[i],
        )

@dataclasses.dataclass
class DataCollatorForSoftPreferenceRewardModelingDataset(object):
    """
    This collation assumes data preprocessing converts text into *padded* tensors of the same length.
    For autoregressive models like OPT and GPT2, `input_ids` alone is sufficient to produce the rewards.
    For enc-dec models like T5, we need `labels`.

    `input_ids` and `labels` are tensors of size (bsz, max_seq_len) and (bsz, 2)
    `labels` are the llm-generated labels.
    `choice` is a binary int/long tensor of size (bsz, 1) indicating which sequence in the pair is better (human preference labels).
    """

    tokenizer: transformers.PreTrainedTokenizer

    def _left_pad_helper(self, instances: Sequence[dict], key: str, both_samples: bool=False):
        # TODO(lxuechen): Potentially replace with `transformers.PretrainedTokenizerBase.prepare_for_model`.
        # `instances` is a list of dicts, each dict has key whose value is a list of tensors, possibly of unequal length.
        input_ids = [instance[key] for instance in instances]
        # flatten out nested lists in input_ids
        if both_samples:
            input_ids = [seq for sublist in input_ids for seq in sublist]

        input_ids = torch_ops.pad_sequence_from_left(
            input_ids,
            batch_first=True,
            padding_value=self.tokenizer.pad_token_id,
        )
        return input_ids

    def __call__(self, instances: Sequence[Dict]) -> Dict[str, Tensor]:
        # if both samples are concatenated into one input, then we need to split them up and concatenate all together
        if instances[0]['both_samples']:
            labels = torch.cat([instance['labels'] for instance in instances], dim=0)
        else:
            labels, choice = tuple(torch.stack([instance[key] for instance in instances]) for key in ("labels", "choice"))
        input_ids = self._left_pad_helper(instances, "input_ids", instances[0]['both_samples'])
        attention_mask = input_ids.ne(self.tokenizer.pad_token_id).long()

        return dict(
            input_ids=input_ids,
            attention_mask=attention_mask,
            labels=labels,
            choice=choice,
        )


@dataclasses.dataclass
class DataCollatorForBinaryRewardModelingDataset(object):
    """
    This collation assumes data preprocessing converts text into *padded* tensors of the same length.
    For autoregressive models like OPT and GPT2, `input_ids` alone is sufficient to produce the rewards.
    For enc-dec models like T5, we need `labels`.

    `input_ids` and `labels` are tensors of size (bsz, num_candidates, max_seq_len), i.e., each batch instance has
    `num_candidates` generations/completions.
    `index_0` and `index_1` are tensors of size (bsz, num_pairs), and are used to index into `input_ids` and
    `labels` to find the first and second sequences in the pair.
    `choice` is a binary int/long tensor of size (bsz, num_pairs) indicating which sequence in the pair is better,
    i.e., 0 means the first sequence is preferred, and 1 means otherwise.
    """

    tokenizer: transformers.PreTrainedTokenizer

    def _left_pad_helper(self, instances: Sequence[dict], key: str):
        # TODO(lxuechen): Potentially replace with `transformers.PretrainedTokenizerBase.prepare_for_model`.
        # `instances` is a list of dicts, each dict has key whose value is a list of tensors, possibly of unequal length.
        input_ids = [seq for instance in instances for seq in instance[key]]  # Flatten.
        input_ids = torch_ops.pad_sequence_from_left(
            input_ids,
            batch_first=True,
            padding_value=self.tokenizer.pad_token_id,
        )
        input_ids = einops.rearrange(
            input_ids,
            "(bsz num_candidates) max_seq_len -> bsz num_candidates max_seq_len",
            num_candidates=len(instances[0][key]),
        )
        return input_ids

    def __call__(self, instances: Sequence[Dict]) -> Dict[str, Tensor]:
        index_0, index_1, choice = tuple(
            torch.stack([instance[key] for instance in instances]) for key in ("index_0", "index_1", "choice")
        )
        input_ids = self._left_pad_helper(instances, "input_ids")
        attention_mask = input_ids.ne(self.tokenizer.pad_token_id).long()
        return dict(
            input_ids=input_ids,
            attention_mask=attention_mask,
            index_0=index_0,
            index_1=index_1,
            choice=choice,
        )


class ClassificationRewardModelingDataset(Dataset):
    def __init__(
        self,
        df: pd.DataFrame,
        prompt_dict: dict,
        tokenizer: transformers.PreTrainedTokenizer,
        df_postprocessor: Optional[Callable] = None,
        end_sequence_with_eos: bool = False,
        classification_label_key: str = 'label',
    ):
        super(ClassificationRewardModelingDataset, self).__init__()
        if df_postprocessor is not None:
            df = df_postprocessor(df)

        list_dict_data = df.to_dict(orient="records")

        indices_to_remove = []
        for i, dict_data in enumerate(list_dict_data):
            if dict_data['text'] is None:
                indices_to_remove.append(i)
        for index in sorted(indices_to_remove, reverse=True):
            del list_dict_data[index]

        labels = torch.tensor([[dict_data[classification_label_key]] for dict_data in list_dict_data])

        def _get_text(example: dict, output_key: str):
            example['instruction'] = INSTRUCTIONS['seahorse_data']
            example['input'] = example['text']
            source = format_prompt(example, prompt_dict=prompt_dict)
            target = format_output(
                example,
                eos_token=tokenizer.eos_token if end_sequence_with_eos else None,
                output_key=output_key,
            )
            return source + ' ' + target

        text_list = [_get_text(dict_data, 'summary') for dict_data in list_dict_data]

        logger.warning(f"Tokenizing {len(list_dict_data)} prompts...")
        input_ids = _tokenize_fn(text_list, tokenizer)

        self.input_ids = input_ids['input_ids']
        self.tokenization_metadata = input_ids['tokenization_metadata']
        self.labels = labels

    def __len__(self):
        return len(self.input_ids)

    def __getitem__(self, i) -> Dict[str, Tensor]:
        return dict(
            input_ids=self.input_ids[i],
            labels=self.labels[i],
        )


@dataclasses.dataclass
class DataCollatorForClassificationRewardModelingDataset(object):
    def __init__(self, tokenizer: transformers.PreTrainedTokenizer):
        self.tokenizer = tokenizer

    def __call__(self, instances: Sequence[Dict]) -> Dict[str, Tensor]:
        return_dict = {key: torch.stack([instance[key] for instance in instances]) for key in instances[0].keys()}
        return_dict['attention_mask'] = return_dict['input_ids'].ne(self.tokenizer.pad_token_id).long()
        return return_dict

class SummaryQueryDataset(Dataset):
    """News/Reddit summarization dataset that emits tokenized left-padded queries"""

    def __init__(
        self,
        df: datasets.Dataset,
        prompt_dict: dict,
        tokenizer: transformers.PreTrainedTokenizer,
        query_len: int,
        df_postprocessor: Optional[Callable] = None,
        prompt_postprocessor: Optional[Callable] = None,
        dataset_name: Optional[str] = None,
        split: Optional[str] = None,
    ):
        super(SummaryQueryDataset, self).__init__()

        if df_postprocessor is not None:
            df = df_postprocessor(df)

        instruction = "Generate a one-sentence summary of this post."

        filter_fn = None
        id_map_fn = None
        input_preprocess_fn = None
        if dataset_name == 'argilla/news-summary':
            filter_fn = lambda x: x["text"] is not None and x["id"] is not None
            id_map_fn = lambda x: {"id": x["id"]}
            input_preprocess_fn = lambda x: "-".join(x["text"].replace("\n", " ").split("(Reuters) -")[1:]).strip()
            # overriding max query length
        elif dataset_name == 'openai/summarize_from_feedback':
            filter_fn = lambda x: x["info"]["post"] is not None and x['info']["id"] is not None,
            id_map_fn = lambda x: {"id": x["info"]["id"]}
            input_preprocess_fn = lambda x: x["info"]["post"].replace("\n", " ")

        else:
            raise NotImplementedError(f'Filter, id map, and input preprocess functions for dataset {dataset_name} not implemented.')
        
        # remove empty instances
        df_filtered = df.filter(
            filter_fn,
            batched=False,
        )

        logger.warning(
            f"Filtered out {len(df) - len(df_filtered)} instances out of {len(df)} that "
            f"are empty."
        )

        # remove duplicate queries
        def remove_duplicate(duplicated_dataset):
            initial_list = duplicated_dataset.map(id_map_fn)
            _ , unique_indices = np.unique(initial_list["id"], return_index=True, axis=0)
            filtered_dataset = duplicated_dataset.select(unique_indices.tolist())
            return filtered_dataset

        df_deduplicated = remove_duplicate(df_filtered)

        logger.warning(
            f"Deduplicated {len(df_filtered) - len(df_deduplicated)} instances out of {len(df_filtered)} that "
            f"are duplicates."
        )

        df_deduplicated = pd.DataFrame(df_deduplicated)

        # format instruction and input into prompts
        prompts = [format_prompt(example={'instruction': instruction, 'input': input_preprocess_fn(row)}, prompt_dict=prompt_dict) for _, row in df_deduplicated.iterrows()]
        if prompt_postprocessor is not None:
            prompts = [prompt_postprocessor(prompt) for prompt in prompts]

        # tokenize and left-pad queries
        queries = [tokenizer(prompt, return_tensors="pt", truncation=False).input_ids[0] for prompt in prompts]
        
        # filter based on query max length
        filtered_queries = [query for query in queries if len(query) <= query_len]
        logger.warning(
            f"Filtered out {len(queries) - len(filtered_queries)} instances out of {len(queries)} that "
            f"exceed length limit. These examples are not used for training, but will still be used in evaluation. "
        )

        queries = torch.stack(
            [
                torch_ops.left_pad(query, target_size=(query_len,), value=tokenizer.pad_token_id)
                for query in filtered_queries
            ]
        )

        self.queries = queries
        self.query_attn_masks = queries.ne(tokenizer.pad_token_id).long()

        # Auxiliary data.
        self.prompts = prompts
        self.list_dict_data = None

        # Preprocessing functions
        self.filter_fn = filter_fn
        self.id_map_fn = id_map_fn
        self.input_preprocess_fn = input_preprocess_fn

    def __getitem__(self, i):
        return dict(queries=self.queries[i], query_attn_masks=self.query_attn_masks[i])

    def __len__(self):
        return len(self.queries)
    
class SummaryQueryResponseDataset(Dataset):
    """News/Reddit summarization dataset that emits tokenized left-padded queries and generated responses"""

    def __init__(
        self,
        df: datasets.Dataset,
        prompt_dict: dict,
        tokenizer: transformers.PreTrainedTokenizer,
        query_len: int,
        df_postprocessor: Optional[Callable] = None,
        prompt_postprocessor: Optional[Callable] = None,
        dataset_name: Optional[str] = None,
        split: Optional[str] = None,
    ):
        super(SummaryQueryDataset, self).__init__()

        instruction = "Generate a one-sentence summary of this post."

        filter_fn = None
        id_map_fn = None
        input_preprocess_fn = None
        if dataset_name == 'argilla/news-summary':
            filter_fn = lambda x: x["text"] is not None and x["id"] is not None
            id_map_fn = lambda x: {"id": x["id"]}
            input_preprocess_fn = lambda x: "-".join(x["text"].replace("\n", " ").split("(Reuters) -")[1:]).strip()
            # overriding max query length
        elif dataset_name == 'openai/summarize_from_feedback':
            filter_fn = lambda x: x["info"]["post"] is not None and x['info']["id"] is not None,
            id_map_fn = lambda x: {"id": x["info"]["id"]}
            input_preprocess_fn = lambda x: x["info"]["post"].replace("\n", " ")

        else:
            raise NotImplementedError(f'Filter, id map, and input preprocess functions for dataset {dataset_name} not implemented.')
        
        # remove empty instances
        df_filtered = df.filter(
            filter_fn,
            batched=False,
        )

        logger.warning(
            f"Filtered out {len(df) - len(df_filtered)} instances out of {len(df)} that "
            f"are empty."
        )

        # remove duplicate queries
        def remove_duplicate(duplicated_dataset):
            initial_list = duplicated_dataset.map(id_map_fn)
            _ , unique_indices = np.unique(initial_list["id"], return_index=True, axis=0)
            filtered_dataset = duplicated_dataset.select(unique_indices.tolist())
            return filtered_dataset

        df_deduplicated = remove_duplicate(df_filtered)

        logger.warning(
            f"Deduplicated {len(df_filtered) - len(df_deduplicated)} instances out of {len(df_filtered)} that "
            f"are duplicates."
        )

        df_deduplicated = pd.DataFrame(df_deduplicated)

        # format instruction and input into prompts
        prompts = [format_prompt(example={'instruction': instruction, 'input': input_preprocess_fn(row)}, prompt_dict=prompt_dict) for _, row in df_deduplicated.iterrows()]
        if prompt_postprocessor is not None:
            prompts = [prompt_postprocessor(prompt) for prompt in prompts]

        # tokenize and left-pad queries
        queries = [tokenizer(prompt, return_tensors="pt", truncation=False).input_ids[0] for prompt in prompts]
        
        # filter based on query max length
        filtered_queries = [query for query in queries if len(query) <= query_len]
        logger.warning(
            f"Filtered out {len(queries) - len(filtered_queries)} instances out of {len(queries)} that "
            f"exceed length limit. These examples are not used for training, but will still be used in evaluation. "
        )

        queries = torch.stack(
            [
                torch_ops.left_pad(query, target_size=(query_len,), value=tokenizer.pad_token_id)
                for query in filtered_queries
            ]
        )

        self.queries = queries
        self.query_attn_masks = queries.ne(tokenizer.pad_token_id).long()

        # Auxiliary data.
        self.prompts = prompts
        self.list_dict_data = None

    def __getitem__(self, i):
        return dict(queries=self.queries[i], query_attn_masks=self.query_attn_masks[i])

    def __len__(self):
        return len(self.queries)
    
class NoInputQueryDataset(Dataset):
    """No input dataset (StackOverflow Paired, Anthropic HH RLHF) that emits tokenized left-padded queries"""

    def __init__(
        self,
        df: datasets.Dataset,
        prompt_dict: dict,
        tokenizer: transformers.PreTrainedTokenizer,
        query_len: int,
        df_postprocessor: Optional[Callable] = None,
        prompt_postprocessor: Optional[Callable] = None,
        dataset_name: Optional[str] = None,
        split: Optional[str] = None,
    ):
        super(NoInputQueryDataset, self).__init__()

        if df_postprocessor is not None:
            df = df_postprocessor(df)

        filter_fn = None
        id_map_fn = None
        input_preprocess_fn = None

        if dataset_name == 'lvwerra/stack-exchange-paired':
            filter_fn = lambda x: len(x["question"]) < 300
            id_map_fn = lambda x: {"id": x['qid']}
            input_preprocess_fn = lambda x: x["question"].replace("\n", " ")
        elif dataset_name == 'Anthropic/hh-rlhf':
            filter_fn = lambda x: x["chosen"] is not None
            input_preprocess_fn = lambda x: x["chosen"].replace("\n", " ").split("Assistant: ")[0].split("Human: ")[1]
        else:
            raise NotImplementedError(f'Filter, id map, and input preprocess functions for dataset {dataset_name} not implemented.')

        # remove questions that are too long
        df_filtered = df.filter(
            filter_fn,
            batched=False,
        )
        
        if dataset_name == 'lvwerra/stack-exchange-paired':
            # choose subset of dataset
            if split == 'train':
                df_filtered = df_filtered.select(range(40000))
            elif split == 'val':
                df_filtered = df_filtered.select(range(1000))

        logger.warning(
            f"Filtered out {len(df) - len(df_filtered)} instances out of {len(df)} that "
            f"are empty."
        )

        df_deduplicated = df_filtered
        if id_map_fn is not None:
            # remove duplicate queries
            def remove_duplicate(duplicated_dataset):
                initial_list = duplicated_dataset.map(id_map_fn)
                _ , unique_indices = np.unique(initial_list["id"], return_index=True, axis=0)
                filtered_dataset = duplicated_dataset.select(unique_indices.tolist())
                return filtered_dataset

            df_deduplicated = remove_duplicate(df_filtered)

            logger.warning(
                f"Deduplicated {len(df_filtered) - len(df_deduplicated)} instances out of {len(df_filtered)} that "
                f"are duplicates."
            )

        df_deduplicated = pd.DataFrame(df_deduplicated)

        # format instruction and input into prompts (no inputs here)
        prompts = [format_prompt(example={'instruction': input_preprocess_fn(row), 'input': None}, prompt_dict=prompt_dict) for _, row in df_deduplicated.iterrows()]
        if prompt_postprocessor is not None:
            prompts = [prompt_postprocessor(prompt) for prompt in prompts]

        # tokenize and left-pad queries
        queries = [tokenizer(prompt, return_tensors="pt", truncation=False).input_ids[0] for prompt in prompts]
        
        # filter based on query max length (512 from reward soup)
        filtered_queries = [query for query in queries if len(query) <= query_len]
        logger.warning(
            f"Filtered out {len(queries) - len(filtered_queries)} instances out of {len(queries)} that "
            f"exceed length limit. These examples are not used for training, but will still be used in evaluation. "
        )

        queries = torch.stack(
            [
                torch_ops.left_pad(query, target_size=(query_len,), value=tokenizer.pad_token_id)
                for query in filtered_queries
            ]
        )

        self.queries = queries
        self.query_attn_masks = queries.ne(tokenizer.pad_token_id).long()

        # Auxiliary data.
        self.prompts = prompts
        self.list_dict_data = None

    def __getitem__(self, i):
        return dict(queries=self.queries[i], query_attn_masks=self.query_attn_masks[i])

    def __len__(self):
        return len(self.queries)

class ReviewQueryDataset(Dataset):
    """Movie review dataset that emits tokenized left-padded queries"""

    def __init__(
        self,
        df: pd.DataFrame,
        prompt_dict: dict,
        tokenizer: transformers.PreTrainedTokenizer,
        query_len: int,
        df_postprocessor: Optional[Callable] = None,
        prompt_postprocessor: Optional[Callable] = None,
        dataset_name: Optional[str] = 'imdb',
        split: Optional[str] = None,
    ):
        super(ReviewQueryDataset, self).__init__()

        if df_postprocessor is not None:
            df = df_postprocessor(df)

        instruction = 'Generate a movie review.'

        filter_fn = lambda x: len(x['text']) > 200
        input_preprocess_fn = lambda x: x['text']

        # remove empty instances
        df_filtered = df.filter(
            filter_fn,
            batched=False,
        )

        logger.warning(
            f"Filtered out {len(df) - len(df_filtered)} instances out of {len(df)} that "
            f"are empty."
        )
 
        df_filtered = pd.DataFrame(df_filtered)

        # format instruction and input into prompts
        prompts = [format_prompt(example={'instruction': instruction, 'input': input_preprocess_fn(row)}, prompt_dict=prompt_dict) for _, row in df_filtered.iterrows()]
        if prompt_postprocessor is not None:
            prompts = [prompt_postprocessor(prompt) for prompt in prompts]

        # tokenize and left-pad queries
        queries = [tokenizer(prompt, return_tensors="pt", truncation=False).input_ids[0] for prompt in prompts]
        
        # filter based on query max length
        filtered_queries = [query for query in queries if len(query) <= query_len]
        logger.warning(
            f"Filtered out {len(queries) - len(filtered_queries)} instances out of {len(queries)} that "
            f"exceed length limit. These examples are not used for training, but will still be used in evaluation. "
        )

        queries = torch.stack(
            [
                torch_ops.left_pad(query, target_size=(query_len,), value=tokenizer.pad_token_id)
                for query in filtered_queries
            ]
        )

        self.queries = queries
        self.query_attn_masks = queries.ne(tokenizer.pad_token_id).long()

        # Auxiliary data.
        self.prompts = prompts
        self.list_dict_data = None

    def __getitem__(self, i):
        return dict(queries=self.queries[i], query_attn_masks=self.query_attn_masks[i])

    def __len__(self):
        return len(self.queries)

class AssistantQueryDataset(Dataset):
    """Assistant (HH RLHF) dataset that emits tokenized left-padded queries"""

    def __init__(
        self,
        df: pd.DataFrame,
        prompt_dict: dict,
        tokenizer: transformers.PreTrainedTokenizer,
        query_len: int,
        df_postprocessor: Optional[Callable] = None,
        prompt_postprocessor: Optional[Callable] = None,
        dataset_name: Optional[str] = None,
        split: Optional[str] = None,
    ):
        super(AssistantQueryDataset, self).__init__()

        if df_postprocessor is not None:
            df = df_postprocessor(df)

        instruction = 'Generate a movie review.' # TODO (seungwook): actually none

        filter_fn = lambda x: len(x['text']) > 200
        input_preprocess_fn = lambda x: x['text']

        # remove empty instances
        df_filtered = df.filter(
            filter_fn,
            batched=False,
        )

        logger.warning(
            f"Filtered out {len(df) - len(df_filtered)} instances out of {len(df)} that "
            f"are empty."
        )
 
        df_filtered = pd.DataFrame(df_filtered)
        
        # format instruction and input into prompts
        prompts = [format_prompt(example={'instruction': instruction, 'input': input_preprocess_fn(row)}, prompt_dict=prompt_dict) for _, row in df_filtered.iterrows()]
        if prompt_postprocessor is not None:
            prompts = [prompt_postprocessor(prompt) for prompt in prompts]

        # tokenize and left-pad queries
        queries = [tokenizer(prompt, return_tensors="pt", truncation=False).input_ids[0] for prompt in prompts]
        
        # filter based on query max length
        filtered_queries = [query for query in queries if len(query) <= query_len]
        logger.warning(
            f"Filtered out {len(queries) - len(filtered_queries)} instances out of {len(queries)} that "
            f"exceed length limit. These examples are not used for training, but will still be used in evaluation. "
        )

        queries = torch.stack(
            [
                torch_ops.left_pad(query, target_size=(query_len,), value=tokenizer.pad_token_id)
                for query in filtered_queries
            ]
        )

        self.queries = queries
        self.query_attn_masks = queries.ne(tokenizer.pad_token_id).long()

        # Auxiliary data.
        self.prompts = prompts
        self.list_dict_data = None

    def __getitem__(self, i):
        return dict(queries=self.queries[i], query_attn_masks=self.query_attn_masks[i])

    def __len__(self):
        return len(self.queries)

class QueryDataset(Dataset):
    """Dataset that emits tokenized left-padded queries."""

    def __init__(
        self,
        df: pd.DataFrame,
        prompt_dict: dict,
        tokenizer: transformers.PreTrainedTokenizer,
        query_len: int,
        df_postprocessor: Optional[Callable] = None,
        prompt_postprocessor: Optional[Callable] = None,
        dataset_name: Optional[str] = None,
        split: Optional[str] = None,
    ):
        super(QueryDataset, self).__init__()

        if df_postprocessor is not None:
            df = df_postprocessor(df)
        list_dict_data = df.to_dict(orient="records")

        prompts = [format_prompt(example=dict_data, prompt_dict=prompt_dict) for dict_data in list_dict_data]
        if prompt_postprocessor is not None:
            prompts = [prompt_postprocessor(prompt) for prompt in prompts]

        queries = [tokenizer(prompt, return_tensors="pt", truncation=False).input_ids[0] for prompt in prompts]
        filtered_queries = [query for query in queries if len(query) <= query_len]
        logger.warning(
            f"Filtered out {len(queries) - len(filtered_queries)} instances out of {len(queries)} that "
            f"exceed length limit. These examples are not used for training, but will still be used in evaluation. "
        )

        queries = torch.stack(
            [
                torch_ops.left_pad(query, target_size=(query_len,), value=tokenizer.pad_token_id)
                for query in filtered_queries
            ]
        )

        self.queries = queries
        self.query_attn_masks = queries.ne(tokenizer.pad_token_id).long()

        # Auxiliary data.
        self.prompts = prompts
        self.list_dict_data = list_dict_data

    def __getitem__(self, i):
        return dict(queries=self.queries[i], query_attn_masks=self.query_attn_masks[i])

    def __len__(self):
        return len(self.queries)


class QueryResponseDataset(Dataset):
    def __init__(
        self,
        tokenizer: transformers.PreTrainedTokenizer,
        queries: Sequence[str],
        responses: Sequence[str],
        query_len: int,
        response_len: int,
    ):
        super(QueryResponseDataset, self).__init__()

        def tokenize_without_truncation(strings):
            return [tokenizer(string, return_tensors="pt", truncation=False).input_ids[0] for string in strings]

        sequences = [query + response for query, response in utils.zip_(queries, responses)]

        queries = tokenize_without_truncation(queries)
        sequences = tokenize_without_truncation(sequences)
        responses = [sequence[len(query) :] for sequence, query in utils.zip_(sequences, queries)]

        filtered_pairs = [
            (query, response)
            for query, response in utils.zip_(queries, responses)
            if len(query) <= query_len and len(response) <= response_len
        ]
        filtered_queries = [query for query, _ in filtered_pairs]
        filtered_responses = [response for _, response in filtered_pairs]

        logger.warning(
            f"Filtered out {len(queries) - len(filtered_queries)} instances out of {len(queries)} that "
            f"exceed length limit... "
            f"These examples are not used for training. "
            f"However they won't be ignored if this is eval set that is used in `RLTrainer.evaluate`."
        )

        def left_pad_and_stack(list_of_tensors: Sequence[torch.Tensor], target_len: int):
            return torch.stack(
                [
                    torch_ops.left_pad(tensor, target_size=(target_len,), value=tokenizer.pad_token_id)
                    for tensor in list_of_tensors
                ]
            )

        queries = left_pad_and_stack(filtered_queries, query_len)
        responses = left_pad_and_stack(filtered_responses, response_len)

        self.queries = queries
        self.responses = responses
        self.query_attn_masks = queries.ne(tokenizer.pad_token_id).long()

    def __getitem__(self, i):
        return dict(queries=self.queries[i], responses=self.responses[i], query_attn_masks=self.query_attn_masks[i])

    def __len__(self):
        return len(self.queries)


class OutputValuesDataset(Dataset):
    """Dataset that emits tokenized left-padded texts (queries and partial response combined) and estimated values for them."""

    def __init__(
        self,
        list_dict_data: List[dict],
        tokenizer: transformers.PreTrainedTokenizer,
        query_len: int,
        prompt_postprocessor: Optional[Callable] = None,
    ):
        super(OutputValuesDataset, self).__init__()

        texts = [dict_data['text'] for dict_data in list_dict_data]
        values = [float(dict_data['reward']) for dict_data in list_dict_data]

        if prompt_postprocessor is not None:
            texts = [prompt_postprocessor(text) for text in texts]

        queries = [tokenizer(text, return_tensors="pt", truncation=False).input_ids[0] for text in texts]
        filtered_queries = [query for query in queries if len(query) <= query_len]
        logger.warning(
            f"Filtered out {len(queries) - len(filtered_queries)} instances out of {len(queries)} that "
            f"exceed length limit. These examples are not used for training, but will still be used in evaluation. "
        )

        queries = torch.stack(
            [
                torch_ops.left_pad(query, target_size=(query_len,), value=tokenizer.pad_token_id)
                for query in filtered_queries
            ]
        )

        self.queries = queries
        self.query_attn_masks = queries.ne(tokenizer.pad_token_id).long()
        self.values = torch.tensor(values)

    def __getitem__(self, i):
        return dict(queries=self.queries[i], query_attn_masks=self.query_attn_masks[i], values=self.values[i])

    def __len__(self):
        return len(self.queries)


@dataclasses.dataclass
class DataCollatorForStackableDataset(object):
    def __call__(self, instances: Sequence[Dict]) -> Dict[str, Tensor]:
        return {key: torch.stack([instance[key] for instance in instances]) for key in instances[0].keys()}<|MERGE_RESOLUTION|>--- conflicted
+++ resolved
@@ -31,11 +31,8 @@
 logger = logging.get_logger(__name__)
 INSTRUCTIONS = {
     'argilla/news-summary': "Generate a one-sentence summary of this post.",
-<<<<<<< HEAD
+    'openai/summarize_from_feedback': "Generate a one-sentence summary of this post.",
     'seahorse_data': "Generate a one-sentence summary of this post.",
-=======
-    'openai/summarize_from_feedback': "Generate a one-sentence summary of this post.",
->>>>>>> cad6fe81
 }
 
 
