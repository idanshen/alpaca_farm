# Copyright 2023 The Alpaca Team
#
# Licensed under the Apache License, Version 2.0 (the "License");
# you may not use this file except in compliance with the License.
# You may obtain a copy of the License at
#
#     http://www.apache.org/licenses/LICENSE-2.0
#
# Unless required by applicable law or agreed to in writing, software
# distributed under the License is distributed on an "AS IS" BASIS,
# WITHOUT WARRANTIES OR CONDITIONS OF ANY KIND, either express or implied.
# See the License for the specific language governing permissions and
# limitations under the License.

import os
import datasets
import pandas as pd
import transformers

from alpaca_farm.utils import jload, jdump
from . import logging, utils
from .data_postprocessor import RewardConditioningPromptPostprocessor
from .data_preprocessor import (
    BinaryRewardModelingDataset,
    DataCollatorForBinaryRewardModelingDataset,
    DataCollatorForSFTDataset,
    DataCollatorForStackableDataset,
    QueryDataset,
<<<<<<< HEAD
    SummaryQueryDataset,
    NoInputQueryDataset,
    ReviewQueryDataset,

=======
    QueryResponseDataset,
>>>>>>> 20633d2a
    SFTDataset,
    split_train_into_train_and_eval,
    format_prompt,
)

logger = logging.get_logger(__name__)
    

def make_supervised_data_module(
    tokenizer: transformers.PreTrainedTokenizer,
    data_args,
    training_args,
):
    prompt_dict = utils.jload(data_args.prompt_dict_path)

    alpaca_instructions = datasets.load_dataset(data_args.dataset_path, data_args.dataset_name)

    train_df = pd.concat([pd.DataFrame(alpaca_instructions[split]) for split in data_args.train_splits])
    train_dataset = SFTDataset(
        df=train_df,
        prompt_dict=prompt_dict,
        tokenizer=tokenizer,
    )

    eval_dataset = None
    if data_args.eval_splits is not None:
        found_splits = [
            pd.DataFrame(alpaca_instructions[split]) for split in data_args.eval_splits if split in alpaca_instructions
        ]
        if len(found_splits) > 0:
            eval_df = pd.concat(found_splits)
            eval_dataset = SFTDataset(
                df=eval_df,
                prompt_dict=prompt_dict,
                tokenizer=tokenizer,
            )

    if eval_dataset is None:
        logger.warning("Didn't find evaluation dataset. Disabling evaluation.")
        training_args.do_eval = False

    data_collator = DataCollatorForSFTDataset(tokenizer=tokenizer)
    return dict(train_dataset=train_dataset, eval_dataset=eval_dataset, data_collator=data_collator)


def make_binary_reward_modeling_data_module(
    tokenizer: transformers.PreTrainedTokenizer,
    data_args,
    training_args,
):
    prompt_dict = utils.jload(data_args.prompt_dict_path)

    alpaca_human_preference = datasets.load_dataset(data_args.dataset_path, data_args.dataset_name)
    train_df = pd.DataFrame(alpaca_human_preference["preference"])

    train_dataset = BinaryRewardModelingDataset(
        df=train_df,
        prompt_dict=prompt_dict,
        tokenizer=tokenizer,
        end_sequence_with_eos=training_args.end_sequence_with_eos,
    )
    train_dataset, eval_dataset = split_train_into_train_and_eval(
        train_dataset=train_dataset,
        eval_size=data_args.eval_size,
        seed=training_args.seed,
    )
    data_collator = DataCollatorForBinaryRewardModelingDataset(tokenizer=tokenizer)
    return dict(train_dataset=train_dataset, eval_dataset=eval_dataset, data_collator=data_collator)


def make_rl_data_module(
    tokenizer: transformers.PreTrainedTokenizer,
    data_args,
    training_args,
):
    prompt_dict = utils.jload(data_args.prompt_dict_path)

    if data_args.dataset_path == 'imdb':
        alpaca_instructions = datasets.load_dataset(data_args.dataset_path) # doesn't require separate path and name
    else:
        alpaca_instructions = datasets.load_dataset(data_args.dataset_path, data_args.dataset_name)

    # TODO: may need to impose min and max lengths per task as they do in rewardsoup
    if data_args.dataset_path == 'argilla/news-summary' :
        split_map = {"train": "test", "validation": "train"} # swap train and validation b/c more train dataset is quite small and validation is bigger
        train_df = pd.concat([pd.DataFrame(alpaca_instructions[split_map[split]]) for split in data_args.train_splits])
        eval_df = pd.concat([pd.DataFrame(alpaca_instructions[split_map[split]]) for split in data_args.eval_splits])
    elif data_args.dataset_path in {'lvwerra/stack-exchange-paired', 'Anthropic/hh-rlhf'}:
        # TODO: may need to load from offline data on disk for speed for stack exchange
        split_map = {"train": "train", "validation": "test"}
        train_df = pd.concat([pd.DataFrame(alpaca_instructions[split_map[split]]) for split in data_args.train_splits])
        eval_df = pd.concat([pd.DataFrame(alpaca_instructions[split_map[split]]) for split in data_args.eval_splits])
    else:
        train_df = pd.concat([pd.DataFrame(alpaca_instructions[split]) for split in data_args.train_splits])
        eval_df = pd.concat([pd.DataFrame(alpaca_instructions[split]) for split in data_args.eval_splits])

    # for Quark training
    if getattr(training_args, "num_reward_tokens", 0) > 0 and not getattr(
        training_args, "train_on_best_quantile", True
    ):
        prompt_postprocessor = RewardConditioningPromptPostprocessor()
    else:
        prompt_postprocessor = None

    # instantiate dataset class depending on the dataset
    if data_args.dataset_path in {'argilla/news-summary', 'openai/summarize_from_feedback'}:
        dataset_cls = SummaryQueryDataset
    elif data_args.dataset_path == {'lvwerra/stack-exchange-paired', 'Anthropic/hh-rlhf'}':
        dataset_cls = NoInputQueryDataset
    elif data_args.dataset_path == 'imdb':
        dataset_cls = ReviewQueryDataset
    else: 
        dataset_cls = QueryDataset

    train_dataset = dataset_cls(
        df=train_df,
        prompt_dict=prompt_dict,
        tokenizer=tokenizer,
        query_len=training_args.query_len,
        prompt_postprocessor=prompt_postprocessor,
        dataset_name=data_args.dataset_path,
        split='train',
    )
<<<<<<< HEAD
    eval_dataset = dataset_cls(
=======

    if training_args.static_dataset:
        path_to_data = training_args.static_dataset_path
        assert os.path.isfile(path_to_data)
        list_dict_data = jload(path_to_data)
        prompts = [format_prompt(example=dict_data, prompt_dict=prompt_dict) for dict_data in list_dict_data]
        if prompt_postprocessor is not None:
            prompts = [prompt_postprocessor(prompt) for prompt in prompts]
        train_dataset = QueryResponseDataset(tokenizer=tokenizer,
                                             queries= prompts,
                                             responses=[dict_data['output'] for dict_data in list_dict_data],
                                             query_len=training_args.query_len,
                                             response_len=300,)

    eval_dataset = QueryDataset(
>>>>>>> 20633d2a
        df=eval_df,
        prompt_dict=prompt_dict,
        tokenizer=tokenizer,
        query_len=training_args.query_len,
        prompt_postprocessor=prompt_postprocessor,
        dataset_name=data_args.dataset_path,
        split='val',
    )
    return dict(train_dataset=train_dataset, eval_dataset=eval_dataset, data_collator=DataCollatorForStackableDataset())<|MERGE_RESOLUTION|>--- conflicted
+++ resolved
@@ -26,14 +26,10 @@
     DataCollatorForSFTDataset,
     DataCollatorForStackableDataset,
     QueryDataset,
-<<<<<<< HEAD
     SummaryQueryDataset,
     NoInputQueryDataset,
     ReviewQueryDataset,
-
-=======
     QueryResponseDataset,
->>>>>>> 20633d2a
     SFTDataset,
     split_train_into_train_and_eval,
     format_prompt,
@@ -157,9 +153,6 @@
         dataset_name=data_args.dataset_path,
         split='train',
     )
-<<<<<<< HEAD
-    eval_dataset = dataset_cls(
-=======
 
     if training_args.static_dataset:
         path_to_data = training_args.static_dataset_path
@@ -174,8 +167,7 @@
                                              query_len=training_args.query_len,
                                              response_len=300,)
 
-    eval_dataset = QueryDataset(
->>>>>>> 20633d2a
+    eval_dataset = dataset_cls(
         df=eval_df,
         prompt_dict=prompt_dict,
         tokenizer=tokenizer,
