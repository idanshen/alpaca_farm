# Copyright 2023 The Alpaca Team
#
# Licensed under the Apache License, Version 2.0 (the "License");
# you may not use this file except in compliance with the License.
# You may obtain a copy of the License at
#
#     http://www.apache.org/licenses/LICENSE-2.0
#
# Unless required by applicable law or agreed to in writing, software
# distributed under the License is distributed on an "AS IS" BASIS,
# WITHOUT WARRANTIES OR CONDITIONS OF ANY KIND, either express or implied.
# See the License for the specific language governing permissions and
# limitations under the License.

import os
from typing import Callable, Dict, Optional, Tuple, List

import accelerate
import pandas as pd
import torch
import tqdm
import transformers
from torch import nn
from torch.distributed.fsdp.fully_sharded_data_parallel import FullStateDictConfig
from torch.distributed.fsdp.fully_sharded_data_parallel import FullyShardedDataParallel as FSDP
from torch.distributed.fsdp.fully_sharded_data_parallel import StateDictType
from transformers.modeling_utils import unwrap_model
from accelerate import DistributedType
import peft

from .. import accelerate_patch, common, constants, data_preprocessor, logging, torch_ops, utils
from ..common import save_peft_model
from ..models import reward_model as reward_model_module
from ..models import rl_models
from ..types import AnyPath, AnyPathOrNone, LRScheduler, Tensor
from . import rl_trainer

logger = logging.get_logger(__name__)


class PPOTrainer(rl_trainer.RLTrainer):
    def __init__(
        self,
        args,
        train_dataset: data_preprocessor.QueryDataset,
        eval_dataset: data_preprocessor.QueryDataset,
        data_collator: Callable,
        policy: rl_models.ActorCritic,
        ref_policy: rl_models.Policy,
        reward_model: nn.Module,
        tokenizer: List[transformers.PreTrainedTokenizer],
        accelerator: accelerate_patch.MyAccelerator,
        optimizer: Optional[torch.optim.Optimizer] = None,
        lr_scheduler: Optional[LRScheduler] = None,
    ):
        super(PPOTrainer, self).__init__(
            args=args,
            train_dataset=train_dataset,
            eval_dataset=eval_dataset,
            data_collator=data_collator,
            policy=policy,
            ref_policy=ref_policy,
            reward_model=reward_model,
            tokenizer=tokenizer,
            accelerator=accelerator,
            optimizer=optimizer,
            lr_scheduler=lr_scheduler,
        )

    def _shape_reward(
        self, rewards: Tensor, responses: Tensor, logprobs: Tensor, ref_logprobs: Tensor
    ) -> Dict[str, Tensor]:
        # For some reason, line below doesn't work.
        # kl = (logits.softmax(dim=-1) * (logits.log_softmax(dim=-1) - ref_logits.log_softmax(dim=-1))).sum(dim=-1)
        kl = torch.clamp(logprobs - ref_logprobs, min=0.0)
        non_score_rewards = -self.kl_ctl.value * kl
        shaped_rewards = non_score_rewards.clone()
        # This introduces a small index off by one bug if pad_token_id == eos_token_id.
        terminal_positions = (responses != self.reward_tokenizer.pad_token_id).sum(dim=1) - 1 # TODO (seungwook): make sure this is supposed to use reward tokenizer
        shaped_rewards[list(range(rewards.size(0))), terminal_positions] += rewards
        return dict(shaped_rewards=shaped_rewards, non_score_rewards=non_score_rewards, kl=kl)

    def _estimate_advantage(self, rewards: Tensor, values: Tensor) -> Dict[str, Tensor]:
        """Generalized advantage estimation.

        Reference:
            https://arxiv.org/abs/1506.02438
        """
        if self.args.whiten_rewards:
            rewards = torch_ops.whiten(rewards, shift_mean=False)
        lastgaelam = 0
        advantages_reversed = []
        gen_length = self.args.response_len
        for t in reversed(range(gen_length)):
            nextvalues = values[:, t + 1] if t < gen_length - 1 else 0.0
            delta = rewards[:, t] + self.args.gamma * nextvalues - values[:, t]
            lastgaelam = delta + self.args.gamma * self.args.lam * lastgaelam
            advantages_reversed.append(lastgaelam)
        advantages = torch.stack(advantages_reversed[::-1], dim=1)
        returns = advantages + values
        advantages = torch_ops.whiten(advantages, shift_mean=True)
        return dict(returns=returns, advantages=advantages)

    @torch.inference_mode()
    def rollout(self, queries_data) -> Dict[str, Tensor]:
        """Rollout trajectories with policy.

        Args:
            queries_data: Sequence of batches or DataLoader.
                Each batch is a dict with keys 'queries' and 'query_attn_masks'.

        Returns:
            Dictionary with keys
                'queries', 'query_attn_masks', 'responses',
                'logprobs', 'ref_logprobs', 'values',
                'rewards', 'non_score_rewards', 'shaped_rewards'.
        """
        # Give up dropout throughout.
        self.policy.eval()
        self._make_fsdp_happy()
        # `keep_fp32_wrapper` retains the autocast wrapper of model.forward created by accelerate:
        #  recall one sets mixed precision options with accelerator.
        # The precise value of this arg doesn't matter here, since we use the unwrapped model only for respond.
        # Generally, try to use the wrapped model as much as you can, since it's got the autocast/cast-back wrappers.
        unwrapped_policy = self.accelerator.unwrap_model(self.policy, keep_fp32_wrapper=True)

        self.ref_policy.eval()
        self.reward_model.eval()

        rollouts = []
        for batch_idx, batch in tqdm.tqdm(
            enumerate(queries_data),
            disable=not self.accelerator.is_main_process,
            desc="rollout",
        ):
            # Sample rollouts.
            queries, query_attn_masks = common.unpack_dict(
                common.prepare_inputs(batch, device=self.accelerator.device),
                keys=("queries", "query_attn_masks"),
            )
            respond_outputs = unwrapped_policy.respond(queries, query_attn_masks, temperature=self.args.temperature)
            (responses,) = common.unpack_dict(respond_outputs, ("responses",))

            # Evaluate logprobs of the samples.
            rollouts_batch = {"queries": queries, "query_attn_masks": query_attn_masks, "responses": responses}
            policy_outputs = self.policy(**rollouts_batch, temperature=self.args.temperature)
            ref_policy_outputs = self.ref_policy(**rollouts_batch, temperature=self.args.temperature)
            policy_outputs = common.unpack_dict(
                policy_outputs, keys=("logprobs", "values", "entropies"), return_type=dict
            )
            ref_policy_outputs = common.unpack_dict(
                ref_policy_outputs, keys=("logprobs", "entropies"), return_type=dict
            )
            rollouts_batch.update(policy_outputs)
            rollouts_batch.update({f"ref_{key}": value for key, value in ref_policy_outputs.items()})

            # Evaluate reward of the samples.
            text_queries, text_responses = tuple(
                self.policy_tokenizer.batch_decode(tensor, skip_special_tokens=True, clean_up_tokenization_spaces=True)
                for tensor in (queries, responses)
            )
            del queries, responses  # Prevent mistakes.

            # We retokenizer, since policy and reward model might not have the same tokenizer.
            # TODO(lxuechen): Avoid retokenization when policy and reward tokenizer are the same.
            text_sequences = [q + r for q, r in utils.zip_(text_queries, text_responses)]
            # TODO(lxuechen): This response retokenization has issues with O
            # 
            # 
            # PT, since the tokenizer always prepend
            #  <bos_token>. But the issue is local to post_reward, which isn't an issue if we don't penalize.
            sequences, responses = tuple(
                self.reward_tokenizer(text, return_tensors="pt", padding=True, truncation=True)
                for text in (text_sequences, text_responses)
            )
            del text_sequences, text_responses  # Prevent mistakes.
            
            sequences, responses = common.prepare_inputs((sequences, responses), device=self.accelerator.device)
            reward_outputs = self.reward_model(**sequences)

            reward_outputs = self.post_reward(reward_outputs, responses.input_ids)
            rollouts_batch.update(reward_outputs)

            # Shape reward with KL penalty.
            shape_reward_outputs = self._shape_reward(
                rewards=rollouts_batch["rewards"],
                responses=rollouts_batch["responses"],
                logprobs=rollouts_batch["logprobs"],
                ref_logprobs=rollouts_batch["ref_logprobs"],
            )
            rollouts_batch.update(shape_reward_outputs)

            rollouts_batch_cpu = {key: value.cpu() for key, value in rollouts_batch.items()}
            rollouts.append(rollouts_batch_cpu)

        # Items in dict need to be of same shape.
        rollouts = common.merge_dict(rollouts, merge_fn=torch.cat)
        # Estimating advantages outside the loop gives more samples for reward normalization.
        advantages = self._estimate_advantage(
            rewards=rollouts["shaped_rewards"].to(self.accelerator.device),
            values=rollouts["values"].to(self.accelerator.device),
        )
        advantages = {key: value.cpu() for key, value in advantages.items()}
        return {**rollouts, **advantages}

    def post_reward(self, reward_outputs: Dict[str, Tensor], responses: Tensor) -> Dict[str, Tensor]:
        """Assign bad reward values to sequences which didn't stop properly."""
        if self.args.truncate_token_ids is None:
            return reward_outputs

        def get_validity_mask(sequences: Tensor, end_token_id: int) -> Tensor:
            """Mark a batch element as False if the sequence doesn't end with `end_token_id` after `truncate_after`."""
            assert sequences.dim() == 2
            validity_mask = []
            for sequence in sequences:
                (nonzeros,) = (sequence == end_token_id).nonzero(as_tuple=True)
                if len(nonzeros) == 0:
                    validity_mask.append(False)
                else:
                    validity_mask.append(
                        self.args.truncate_after is None
                        or
                        # Last occurrence of `end_token_id` is after `truncate_after`.
                        nonzeros[-1] > self.args.truncate_after
                    )
            return torch.tensor(validity_mask, device=sequences.device)

        validity_masks = [get_validity_mask(responses, end_token_id) for end_token_id in self.args.truncate_token_ids]
        validity_mask = torch.stack(validity_masks).any(dim=0)  # Sequence is valid if it ends with any end token.
        rewards = reward_outputs["rewards"]
        rewards[~validity_mask] = self.args.penalty_reward_value
        return reward_outputs

    def compute_loss(self, rollouts: Dict[str, Tensor]) -> Tuple[Tensor, Dict]:
        values, old_logprob, returns, advantages, queries, query_attn_masks, responses = common.prepare_inputs(
            common.unpack_dict(
                rollouts,
                keys=("values", "logprobs", "returns", "advantages", "queries", "query_attn_masks", "responses"),
            ),
            device=self.accelerator.device,
        )
        outputs = self.policy(queries, query_attn_masks, responses, temperature=self.args.temperature)

        vpred = outputs["values"]
        vpredclipped = torch.clamp(
            vpred,
            min=values - self.args.cliprange_value,
            max=values + self.args.cliprange_value,
        )
        vf_losses1 = (vpred - returns) ** 2.0
        vf_losses2 = (vpredclipped - returns) ** 2.0
        vf_loss = 0.5 * torch.maximum(vf_losses1, vf_losses2).mean()
        vf_clipfrac = (vf_losses2 > vf_losses1).to(torch.get_default_dtype()).mean()

        logprob = outputs["logprobs"]
        ratio = torch.exp(logprob - old_logprob)
        # When current policy is close to the old policy, the KL component of this advantage is approximately correct.
        pg_losses = -advantages * ratio
        pg_losses2 = -advantages * torch.clamp(ratio, min=1.0 - self.args.cliprange, max=1.0 + self.args.cliprange)
        pg_loss = torch.maximum(pg_losses, pg_losses2).mean()
        pg_clipfrac = (pg_losses2 > pg_losses).to(torch.get_default_dtype()).mean()  # noqa

        loss = pg_loss + self.args.vf_coef * vf_loss

        entropy = outputs["entropies"].mean()
        approxkl = 0.5 * ((logprob - old_logprob) ** 2.0).mean()

        return_mean, return_var = returns.mean(), returns.var(unbiased=False)
        value_mean, value_var = values.mean(), values.var(unbiased=False)

        stats = dict(
            loss=dict(policy=pg_loss, value=vf_loss, total=loss),
            policy=dict(entropy=entropy, approxkl=approxkl, clipfrac=pg_clipfrac),
            returns=dict(mean=return_mean, var=return_var),
            val=dict(
                vpred=vpred.mean(),
                error=((vpred - returns) ** 2).mean(),
                clipfrac=vf_clipfrac,
                mean=value_mean,
                var=value_var,
            ),
        )
        return loss, common.flatten_dict(stats, sep="/", postprocess_fn=lambda x: x.detach())

    def record_step_stats(self, train_stats, rollouts, step_idx, **kwargs):
        kl = rollouts["kl"]
        kl_sum_seq, kl_avg_seq = kl.sum(dim=1).mean(dim=0), kl.mean()
        shaped_rewards = rollouts["shaped_rewards"].sum(dim=1).mean(dim=0)
        non_score_rewards = rollouts["non_score_rewards"].sum(dim=1).mean(dim=0)
        rewards = rollouts["rewards"].mean(dim=0)
        stats = {
            f"objective/kl_coef": kwargs["kl_coef"],
            f"objective/kl_sum_seq": kl_sum_seq,
            f"objective/kl_avg_seq": kl_avg_seq,
            f"objective/shaped_rewards": shaped_rewards,
            f"objective/non_score_rewards": non_score_rewards,
            f"objective/rewards": rewards,  # Original model reward.
            f"objective/lr": self.optimizer.param_groups[0]["lr"],
            f"objective/entropies": rollouts["entropies"].mean(),
            f"objective/ref_entropies": rollouts["ref_entropies"].mean(),
        }
        for k, v in train_stats.items():
            stats[f"ppo/{k}"] = v.mean(dim=0)
        stats = {key: value.item() if torch.is_tensor(value) else value for key, value in stats.items()}
        if self.accelerator.is_main_process:
            self.accelerator.log(stats, step=step_idx)
            if self.args.output_dir is not None:
                # Store rollout data to disk to debug.
                rollouts_to_disk = {
                    key: self.policy_tokenizer.batch_decode(
                        tensor, skip_special_tokens=False, clean_up_tokenization_spaces=False
                    )
                    for key, tensor in common.unpack_dict(
                        rollouts, keys=("queries", "responses"), return_type=dict
                    ).items()
                }
                rollouts_to_disk = pd.DataFrame(rollouts_to_disk).to_dict(orient="records")
                utils.jdump(rollouts_to_disk, utils.join(self.args.output_dir, "rollouts", f"step_{step_idx}.json"))
        return stats

    @torch.inference_mode()
    def save_model(self, output_dir: Optional[str] = None, give_rw_access=True, check_corrupted=True):
        # We don't use accelerator here because, we want to be frugal and only store the policy.
        # Moreover, we want easy loadability -- calling .from_pretrained on the folder. Full dump wouldn't allow this.

        # Logic:
        #   1. Retrieve the complete state dict of the wrapped model.
        #       (retrieving state dict of submodule can lead to loss of keys)
        #   2. Remove keys that are part of the value network.
        #   3. Rename keys that are part of the policy network, so that they match the naming standard.
        output_dir = self.args.output_dir if output_dir is None else output_dir
        utils.makedirs(output_dir)

        model, policy_tokenizer, reward_tokenizer = self.policy, self.policy_tokenizer, self.reward_tokenizer
        if self.accelerator.distributed_type == DistributedType.NO:
            state_dict = model.state_dict()
        else:
            with FSDP.state_dict_type(
                model, StateDictType.FULL_STATE_DICT, FullStateDictConfig(offload_to_cpu=True, rank0_only=True)
            ):
                logger.warning("Gathering full state_dict...")
                state_dict = model.state_dict()
                logger.warning("Finished gathering full state_dict...")

        if self.accelerator.is_main_process:
            # Retain and remap policy keys.
            new_state_dict = dict()
            prefix = "policy.base_model."
            for key, value in state_dict.items():
                if key.startswith(prefix):
                    new_state_dict[key[len(prefix) :]] = value
            state_dict = new_state_dict

            if check_corrupted:  # Let the checks run on GPU.
                is_corrupted = any(value.isnan().any().item() for value in state_dict.values())
                logger.warning(f"Is there nans in the state_dict to be dumped? {is_corrupted}")

            cpu_state_dict = {key: value.cpu() for key, value in state_dict.items()}
            del state_dict

            unwrapped = unwrap_model(model).policy.base_model
            peft_model_path = os.path.join(output_dir, "adapter_model")
            save_peft_model(unwrapped, peft_model_path)
            assert isinstance(
                unwrapped, (transformers.OPTForCausalLM, transformers.LlamaForCausalLM, peft.PeftModelForCausalLM)
            ), f"Expected to save a generative policy, but found model to be of type: {type(unwrapped)}."
            if hasattr(unwrapped, "_keys_to_ignore_on_save"):
                logger.warning(f"keys to ignore on save: {unwrapped._keys_to_ignore_on_save}")
            logger.warning(f"Saving model checkpoint to {output_dir}")
            logger.warning(f"Saving {len(cpu_state_dict)} keys:\n{utils.jdumps(cpu_state_dict.keys())}")
            unwrapped.save_pretrained(output_dir, state_dict=cpu_state_dict)

            policy_tokenizer.save_pretrained(output_dir)
            reward_tokenizer.save_pretrained(output_dir)

            # Good practice: save your training arguments together with the trained model
            torch.save(self.args, os.path.join(output_dir, constants.TRAINING_ARGS_NAME))

            if give_rw_access:
                try:
                    os.system(f"chmod -R a+xwr {output_dir}")
                except Exception as e:
                    logger.fatal(f"Failed to give read-write access to {output_dir}: {e}")


def _make_left_padded_tokenizer(
    model_name_or_path: AnyPath,
    cache_dir: AnyPathOrNone = constants.DEFAULT_CACHE_DIR,
    **kwargs,
) -> transformers.PreTrainedTokenizer:
    print(f"Loading tokenizer from {model_name_or_path}")
    tokenizer = transformers.AutoTokenizer.from_pretrained(
        model_name_or_path,
        cache_dir=cache_dir,
        padding_side="left",
        **kwargs,
    )
    tokenizer.padding = "longest"
<<<<<<< HEAD
    if model_name_or_path == "huggyllama/llama-7b":
        tokenizer.pad_token_id = 0
    else:
        tokenizer.pad_token_id = tokenizer.eos_token_id
=======
    
    if 'llama' in model_name_or_path:
        tokenizer.pad_token_id = 0
    else:
        if tokenizer.pad_token_id is None:
            tokenizer.pad_token_id = tokenizer.eos_token_id

>>>>>>> 75495253
    return tokenizer


def make_tokenizer(args):
    # policy_tokenizer left pads, since the policy requires batch decoding.
    policy_tokenizer = _make_left_padded_tokenizer(
        args.policy_model_name_or_path, cache_dir=args.cache_dir, use_fast=args.use_fast_tokenizer
    )
    # reward_tokenizer left pads, since we need the embedding of the right most non-pad token.
    reward_tokenizer = _make_left_padded_tokenizer(
        args.reward_model_name_or_path, cache_dir=args.cache_dir, use_fast=args.use_fast_tokenizer,
    )
    
    # import IPython
    # IPython.embed()
    if policy_tokenizer.get_vocab() != reward_tokenizer.get_vocab():
        logger.info('Policy and reward tokenizers are different.')
        return [policy_tokenizer, reward_tokenizer]
    else:
        logger.info('Policy and reward tokenizers are the same.')
        return [policy_tokenizer, policy_tokenizer]
        # raise ValueError("AlpacaFarm does not support different tokenizer for policy and reward models.")


def make_models(
    tokenizer: List[transformers.PreTrainedTokenizer],
    args,
    accelerator: accelerate.Accelerator,
) -> dict:
    policy_tokenizer, reward_tokenizer = tokenizer
    def make_generative_policy(is_trainable):
        base_model = common.get_accelerate_model(
            model_name_or_path=args.policy_model_name_or_path,
            pretrained_lora_weights=args.policy_model_checkpoint_dir,
            transformer_cache_dir=args.transformer_cache_dir,
            four_bits=args.four_bits,
            bfloat16=args.bfloat16,
            use_lora=args.use_lora,
            lora_r=args.lora_r,
            lora_alpha=args.lora_alpha,
            lora_dropout=args.lora_dropout,
            gradient_checkpointing=args.gradient_checkpointing,
            flash_attn=args.flash_attn,
            is_trainable=is_trainable,)
        return base_model

    def make_reward_model(is_trainable):
        reward_model_config = reward_model_module.RewardConfig(backbone_model_name_or_path=args.reward_model_name_or_path)
        
        # for pretrained reward models that aren't lora-based
        if reward_model_config.backbone_model_name_or_path != 'huggyllama/llama-7b':
            base_reward_model = reward_model_module.RewardNoLoraModel(
                transformer_cache_dir=args.transformer_cache_dir,
                four_bits=args.four_bits,
                bfloat16=args.bfloat16,
                gradient_checkpointing=args.gradient_checkpointing,
                flash_attn=args.flash_attn,
                is_trainable=is_trainable,
                config=reward_model_config,)
        else:
            base_reward_model = reward_model_module.RewardModel(
                transformer_cache_dir=args.transformer_cache_dir,
                four_bits=args.four_bits,
                bfloat16=args.bfloat16,
                use_lora=args.use_lora,
                lora_r=args.lora_r,
                lora_alpha=args.lora_alpha,
                lora_dropout=args.lora_dropout,
                gradient_checkpointing=args.gradient_checkpointing,
                flash_attn=args.flash_attn,
                pretrained_lora_weights=args.reward_model_checkpoint_dir,
                is_trainable=is_trainable,
                config=reward_model_config,)
        
        return base_reward_model

    # Model construction below seems convoluted, but it's made to trade time for RAM efficiency.
    # For large models, object creation could be extremely RAM intensive.
    # Especially so for multiple processes on single node, each starting off with a copy of the model.
    # General strategy is to 1) create a model, 2) move it to target device / shard it, 3) then start next model,
    # as opposed to creating all needed models on CPU first, and separately moving / sharding each.
    policy = rl_models.make_policy_with_base_model(args, make_generative_policy(is_trainable=True), policy_tokenizer)
    
    # TODO: this doesn't work with GPT2Model either b/c it doesn't contain the LM head
    if args.init_value_with_reward:
        # Initialize value from reward model a la OAI.
        logger.warning("Initializing value model with reward model.")
        # initializing value model with reward model won't work with encoder-decoder-based models
        value_model = rl_models.make_value_with_base_model(args, make_reward_model(is_trainable=True).backbone_model, reward_tokenizer)
    else:
        logger.warning("Initializing value model with policy model.")
        # Initialize value from policy. Works for sanity, but generally performs worse in instruction-following.
        value_model = rl_models.make_value_with_base_model(args, make_generative_policy(is_trainable=True), policy_tokenizer)
    actor_critic = rl_models.ActorCritic(policy=policy, value_model=value_model)
    # We cast how respond should run. It's important the dtypes be consistent with training, since a bf16
    # fine-tuned model might not work with fp16 inference.
    # Cast step below must precede accelerator.prepare(), since wrapped model might not have `respond` method.
    actor_critic = common.prepare_model_for_custom_fn(model=actor_critic, fn_name="respond", accelerator=accelerator)
    actor_critic = accelerator.prepare(actor_critic)  # noqa

    ref_policy = rl_models.make_policy_with_base_model(args, make_generative_policy(is_trainable=False), policy_tokenizer)
    ref_policy.requires_grad_(False)
    ref_policy = accelerator.prepare(ref_policy)  # noqa

    reward_model = make_reward_model(is_trainable=False)
    reward_model.requires_grad_(False)
    reward_model = accelerator.prepare(reward_model)

    # TODO: This is a hack to get FSDP running. Remove in the future when this is fixed.
    if accelerator.distributed_type == accelerate.DistributedType.FSDP:
        inputs = tokenizer[0]("fsdp are you happy now??? :)" * 50, return_tensors="pt")
        inputs = {key: value.to(accelerator.device) for key, value in inputs.items()}
        actor_critic(inputs["input_ids"], inputs["attention_mask"], inputs["input_ids"])

    return dict(policy=actor_critic, ref_policy=ref_policy, reward_model=reward_model)<|MERGE_RESOLUTION|>--- conflicted
+++ resolved
@@ -396,20 +396,10 @@
         **kwargs,
     )
     tokenizer.padding = "longest"
-<<<<<<< HEAD
     if model_name_or_path == "huggyllama/llama-7b":
         tokenizer.pad_token_id = 0
     else:
         tokenizer.pad_token_id = tokenizer.eos_token_id
-=======
-    
-    if 'llama' in model_name_or_path:
-        tokenizer.pad_token_id = 0
-    else:
-        if tokenizer.pad_token_id is None:
-            tokenizer.pad_token_id = tokenizer.eos_token_id
-
->>>>>>> 75495253
     return tokenizer
 
 
