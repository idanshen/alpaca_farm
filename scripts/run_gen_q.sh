--- conflicted
+++ resolved
@@ -6,13 +6,8 @@
   --q_checkpoint_dir /data/pulkitag/models/idanshen/shared/models/fqe_news_sum_argilla/fqe_cql_2/ \
   --load_in_4_bits True \
   --temp 0.7 \
-<<<<<<< HEAD
   --per_device_batch_size 4 \
   --path_to_result outputs_q.json \
-=======
-  --per_device_batch_size 2 \
-  --path_to_data ./outputs_q_cql2.json \
->>>>>>> f2ff2938
   --beta 1.0 \
   --dataset_path argilla/news-summary \
   --dataset_name comparisons \
