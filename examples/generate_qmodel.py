import os

from dataclasses import dataclass, field

import transformers

from best_of_n import run_decode_augmented, run_decode
from alpaca_farm.utils import jdump
from alpaca_farm import accelerate_patch

# convert the argparse into a dataclass
@dataclass
class Arguments:
    decoder_name_or_path: str = field(
        default="huggyllama/llama-7b", metadata={"help": "Name to a huggingface native pretrained model or path to a model on disk."})
    decoder_checkpoint_dir: str = field(
        default="./", metadata={"help": "Path to a checkpoint directory of the decoder (adapter weights)."})
    sft_checkpoint_dir: str = field(
        default='', metadata={"help": "Path to a checkpoint directory of the sft model (adapter weights) -- to use for calculating KL for PPO."})
    q_checkpoint_dir: str = field(
        default='', metadata={"help": "Path to a checkpoint directory of the q model (adapter weights)."})
    num_q_heads: int = field(
        default=1, metadata={"help": "The number of q heads to use for decoding."})
    q_head_type: str = field(
        default='linear', metadata={"help": "The type of q head to use for decoding."})
    v_checkpoint_dir: str = field(
        default='', metadata={"help": "Path to a checkpoint directory of the v model (adapter weights)."})
    dataset_path: str = field(
        default='', metadata={"help": "Path to a HF dataset."})
    dataset_name: str = field(
        default='', metadata={"help": "Name of the HF dataset."})
    path_to_result: str = field(
        default="output.json", metadata={"help": "Path to a output/result file to be saved."})
    num_return_sequences: int = field(
        default=1, metadata={"help": "The number of sequences to return from the decoder."})
    temp: float = field(
        default=0.7, metadata={"help": "The temperature to use for decoding."})
    greedy: bool = field(
        default=False, metadata={"help": "If True, uses greedy decoding."})
    per_device_batch_size: int = field(
        default=12, metadata={"help": "The batch size to use for decoding."})
    load_in_4_bits: bool = field(
        default=True, metadata={"help": "Whether to load the model in 4 bits."})
    flash_attn: bool = field(
        default=False, metadata={"help": "If True, uses Flash Attention."})
    beta: float = field(
        default=1.0, metadata={"help": "The beta value to use for weighting the q model."})
    topk: int = field(
        default=0, metadata={"help": "The topk value to use for sampling from the v model."})
    bf16: bool = field(
        default=False, metadata={"help": "If True, uses bfloat16. If lora and four_bits are True, bfloat16 is used for the lora weights."})
    fp16: bool = field(
        default=False, metadata={"help": "If True, uses float16. "})

if __name__ == "__main__":
    # parse arguments
    parser = transformers.HfArgumentParser(Arguments)
    args, = parser.parse_args_into_dataclasses()

    # sanity checking for flash attn b/c bs needs to be 1
    if args.flash_attn:
        assert args.per_device_batch_size == 1, "Flash attn needs batch size of 1"

    # mixed precision
    if args.fp16:
        mixed_precision = 'fp16'
    elif args.bf16:
        mixed_precision = 'bf16'
    else:
        mixed_precision = None

    accelerator = accelerate_patch.MyAccelerator(
        mixed_precision=mixed_precision,
        log_with=[],
    )

    decoding_kwargs = {}
    
    if args.greedy:
        args.temp = 1.0
        decoding_kwargs = {
            'do_sample': False,
            'num_beams': 1,
            'top_p': 1.0,
            'top_k': 1,
        }


    if os.path.isfile(args.path_to_result):
        print('Output file already exists, skipping generating data')
    else:
        print('Start generating data')
<<<<<<< HEAD
        # ppo or sft
        if args.q_checkpoint_dir == '' and args.sft_checkpoint_dir == '': #and no multiple lora checkpoints
=======
        if args.q_checkpoint_dir == '' and args.sft_checkpoint_dir == '' and args.v_checkpoint_dir == '': #and no multiple lora checkpoints
>>>>>>> 3375f9c9
            print('No q model checkpoint dir is provided, using the default decoder model')

            list_dict_data = run_decode(decoder_name_or_path=args.decoder_name_or_path,
                                        checkpoint_dir=args.decoder_checkpoint_dir,
                                        dataset_path=args.dataset_path,
                                        dataset_name=args.dataset_name,
                                        num_return_sequences=args.num_return_sequences, 
                                        temperature=args.temp, 
                                        per_device_batch_size=args.per_device_batch_size, 
                                        load_in_4_bits=args.load_in_4_bits,
                                        flash_attn=args.flash_attn,
                                        accelerator=accelerator,
                                        **decoding_kwargs)
            avg_kl = None
<<<<<<< HEAD
        # ppo, where sft is provided for kl calculation
        elif args.q_checkpoint_dir == '' and args.sft_checkpoint_dir != '':
=======
            
        elif args.q_checkpoint_dir == '' and args.sft_checkpoint_dir != '' and args.v_checkpoint_dir == '':
            print('Using SFT model to generate')
>>>>>>> 3375f9c9
            list_dict_data, avg_kl = run_decode_augmented(decoder_name_or_path=args.decoder_name_or_path,
                                        checkpoint_dir=args.decoder_checkpoint_dir,
                                        sft_checkpoint_dir=args.sft_checkpoint_dir,
                                        dataset_path=args.dataset_path,
                                        dataset_name=args.dataset_name,
                                        num_return_sequences=args.num_return_sequences, 
                                        temperature=args.temp, 
                                        per_device_batch_size=args.per_device_batch_size, 
                                        load_in_4_bits=args.load_in_4_bits,
                                        flash_attn=args.flash_attn,
                                        accelerator=accelerator,
                                        beta=args.beta,
                                        **decoding_kwargs)
            args.path_to_result = 'kl_{}_'.format(avg_kl) + args.path_to_result if avg_kl is not None else args.path_to_result 
<<<<<<< HEAD
        # q model
        elif args.q_checkpoint_dir != '' and args.sft_checkpoint_dir == '':
=======
            
        elif args.q_checkpoint_dir != '' and args.sft_checkpoint_dir == '' and args.v_checkpoint_dir == '':
            print('Using Q model to generate')
>>>>>>> 3375f9c9
            list_dict_data, avg_kl = run_decode_augmented(decoder_name_or_path=args.decoder_name_or_path,
                                        checkpoint_dir=args.decoder_checkpoint_dir,
                                        q_checkpoint_dir=args.q_checkpoint_dir,
                                        dataset_path=args.dataset_path,
                                        dataset_name=args.dataset_name,
                                        num_return_sequences=args.num_return_sequences, 
                                        temperature=args.temp, 
                                        per_device_batch_size=args.per_device_batch_size, 
                                        load_in_4_bits=args.load_in_4_bits,
                                        flash_attn=args.flash_attn,
                                        accelerator=accelerator,
                                        beta=args.beta,
                                        num_q_heads=args.num_q_heads,
                                        q_head_type=args.q_head_type,
                                        **decoding_kwargs)
            args.path_to_result = 'kl_{}_'.format(avg_kl) + args.path_to_result if avg_kl is not None else args.path_to_result
        
        elif args.q_checkpoint_dir == '' and args.sft_checkpoint_dir == '' and args.v_checkpoint_dir != '':
            print('Using V model to generate')
            list_dict_data, avg_kl = run_decode_augmented(decoder_name_or_path=args.decoder_name_or_path,
                                        checkpoint_dir=args.decoder_checkpoint_dir,
                                        v_checkpoint_dir=args.v_checkpoint_dir,
                                        dataset_path=args.dataset_path,
                                        dataset_name=args.dataset_name,
                                        num_return_sequences=args.num_return_sequences, 
                                        temperature=args.temp, 
                                        per_device_batch_size=args.per_device_batch_size, 
                                        load_in_4_bits=args.load_in_4_bits,
                                        flash_attn=args.flash_attn,
                                        accelerator=accelerator,
                                        beta=args.beta,
                                        topk=args.topk,
                                        **decoding_kwargs)
        
            
        else:
            raise NotImplementedError('Defining both q and sft checkpoints are not supported!')
            
        print('Saving generated data to {}'.format(args.path_to_result))
        OUTPUT_DIR = './outputs/'
        os.makedirs(OUTPUT_DIR, exist_ok=True)
        args.path_to_result = os.path.join(OUTPUT_DIR, args.path_to_result)
        jdump(list_dict_data, args.path_to_result)<|MERGE_RESOLUTION|>--- conflicted
+++ resolved
@@ -90,12 +90,7 @@
         print('Output file already exists, skipping generating data')
     else:
         print('Start generating data')
-<<<<<<< HEAD
-        # ppo or sft
-        if args.q_checkpoint_dir == '' and args.sft_checkpoint_dir == '': #and no multiple lora checkpoints
-=======
         if args.q_checkpoint_dir == '' and args.sft_checkpoint_dir == '' and args.v_checkpoint_dir == '': #and no multiple lora checkpoints
->>>>>>> 3375f9c9
             print('No q model checkpoint dir is provided, using the default decoder model')
 
             list_dict_data = run_decode(decoder_name_or_path=args.decoder_name_or_path,
@@ -110,14 +105,9 @@
                                         accelerator=accelerator,
                                         **decoding_kwargs)
             avg_kl = None
-<<<<<<< HEAD
-        # ppo, where sft is provided for kl calculation
-        elif args.q_checkpoint_dir == '' and args.sft_checkpoint_dir != '':
-=======
             
         elif args.q_checkpoint_dir == '' and args.sft_checkpoint_dir != '' and args.v_checkpoint_dir == '':
             print('Using SFT model to generate')
->>>>>>> 3375f9c9
             list_dict_data, avg_kl = run_decode_augmented(decoder_name_or_path=args.decoder_name_or_path,
                                         checkpoint_dir=args.decoder_checkpoint_dir,
                                         sft_checkpoint_dir=args.sft_checkpoint_dir,
@@ -132,14 +122,9 @@
                                         beta=args.beta,
                                         **decoding_kwargs)
             args.path_to_result = 'kl_{}_'.format(avg_kl) + args.path_to_result if avg_kl is not None else args.path_to_result 
-<<<<<<< HEAD
-        # q model
-        elif args.q_checkpoint_dir != '' and args.sft_checkpoint_dir == '':
-=======
             
         elif args.q_checkpoint_dir != '' and args.sft_checkpoint_dir == '' and args.v_checkpoint_dir == '':
             print('Using Q model to generate')
->>>>>>> 3375f9c9
             list_dict_data, avg_kl = run_decode_augmented(decoder_name_or_path=args.decoder_name_or_path,
                                         checkpoint_dir=args.decoder_checkpoint_dir,
                                         q_checkpoint_dir=args.q_checkpoint_dir,
