import os

from dataclasses import dataclass, field

import transformers

from best_of_n import run_decode_augmented, run_decode
from alpaca_farm.utils import jdump
from alpaca_farm import accelerate_patch

# convert the argparse into a dataclass
@dataclass
class Arguments:
    decoder_name_or_path: str = field(
        default="huggyllama/llama-7b", metadata={"help": "Name to a huggingface native pretrained model or path to a model on disk."})
    decoder_checkpoint_dir: str = field(
        default="./", metadata={"help": "Path to a checkpoint directory of the decoder (adapter weights)."})
    sft_checkpoint_dir: str = field(
        default='', metadata={"help": "Path to a checkpoint directory of the sft model (adapter weights) -- to use for calculating KL for PPO."})
    q_checkpoint_dir: str = field(
        default='', metadata={"help": "Path to a checkpoint directory of the q model (adapter weights)."})
    num_q_heads: int = field(
        default=1, metadata={"help": "The number of q heads to use for decoding."})
    q_head_type: str = field(
        default='linear', metadata={"help": "The type of q head to use for decoding."})
    v_checkpoint_dir: str = field(
        default='', metadata={"help": "Path to a checkpoint directory of the v model (adapter weights)."})
    dataset_path: str = field(
        default='', metadata={"help": "Path to a HF dataset."})
    dataset_name: str = field(
        default='', metadata={"help": "Name of the HF dataset."})
    path_to_result: str = field(
        default="output.json", metadata={"help": "Path to a output/result file to be saved."})
    num_return_sequences: int = field(
        default=1, metadata={"help": "The number of sequences to return from the decoder."})
    temp: float = field(
        default=0.7, metadata={"help": "The temperature to use for decoding."})
    greedy: bool = field(
        default=False, metadata={"help": "If True, uses greedy decoding."})
    per_device_batch_size: int = field(
        default=12, metadata={"help": "The batch size to use for decoding."})
    load_in_4_bits: bool = field(
        default=True, metadata={"help": "Whether to load the model in 4 bits."})
    flash_attn: bool = field(
        default=False, metadata={"help": "If True, uses Flash Attention."})
    beta: float = field(
        default=1.0, metadata={"help": "The beta value to use for weighting the q model."})
    topk: int = field(
        default=0, metadata={"help": "The topk value to use for sampling from the v model."})
    bf16: bool = field(
        default=False, metadata={"help": "If True, uses bfloat16. If lora and four_bits are True, bfloat16 is used for the lora weights."})
    fp16: bool = field(
        default=False, metadata={"help": "If True, uses float16. "})

if __name__ == "__main__":
    # parse arguments
    parser = transformers.HfArgumentParser(Arguments)
    args, = parser.parse_args_into_dataclasses()

    # sanity checking for flash attn b/c bs needs to be 1
    if args.flash_attn:
        assert args.per_device_batch_size == 1, "Flash attn needs batch size of 1"

    # mixed precision
    if args.fp16:
        mixed_precision = 'fp16'
    elif args.bf16:
        mixed_precision = 'bf16'
    else:
        mixed_precision = None

    accelerator = accelerate_patch.MyAccelerator(
        mixed_precision=mixed_precision,
        log_with=[],
    )

<<<<<<< HEAD
    assert (args.q_checkpoint_dir != '' and args.v_checkpoint_dir != ''), 'Only either q or v checkpoint dir is provided (or none), but not both.'
     
=======
    decoding_kwargs = {}
    
    if args.greedy:
        args.temp = 1.0
        decoding_kwargs = {
            'do_sample': False,
            'num_beams': 1,
            'top_p': 1.0,
            'top_k': 1,
        }

>>>>>>> 6d4d3da9
    if os.path.isfile(args.path_to_result):
        print('Output file already exists, skipping generating data')
    else:
        print('Start generating data')
<<<<<<< HEAD
        if args.q_checkpoint_dir == '' and args.v_checkpoint_dir == '':
=======
        if args.q_checkpoint_dir == '' and args.sft_checkpoint_dir == '': #and no multiple lora checkpoints
>>>>>>> 6d4d3da9
            print('No q model checkpoint dir is provided, using the default decoder model')

            list_dict_data = run_decode(decoder_name_or_path=args.decoder_name_or_path,
                                        checkpoint_dir=args.decoder_checkpoint_dir,
                                        dataset_path=args.dataset_path,
                                        dataset_name=args.dataset_name,
                                        num_return_sequences=args.num_return_sequences, 
                                        temperature=args.temp, 
                                        per_device_batch_size=args.per_device_batch_size, 
                                        load_in_4_bits=args.load_in_4_bits,
                                        flash_attn=args.flash_attn,
                                        accelerator=accelerator,
                                        **decoding_kwargs)
            avg_kl = None
<<<<<<< HEAD
        elif args.q_checkpoint_dir != '':
=======
            
        elif args.q_checkpoint_dir == '' and args.sft_checkpoint_dir != '':
            list_dict_data, avg_kl = run_decode_augmented(decoder_name_or_path=args.decoder_name_or_path,
                                        checkpoint_dir=args.decoder_checkpoint_dir,
                                        sft_checkpoint_dir=args.sft_checkpoint_dir,
                                        dataset_path=args.dataset_path,
                                        dataset_name=args.dataset_name,
                                        num_return_sequences=args.num_return_sequences, 
                                        temperature=args.temp, 
                                        per_device_batch_size=args.per_device_batch_size, 
                                        load_in_4_bits=args.load_in_4_bits,
                                        flash_attn=args.flash_attn,
                                        accelerator=accelerator,
                                        beta=args.beta,
                                        **decoding_kwargs)
            args.path_to_result = 'kl_{}_'.format(avg_kl) + args.path_to_result if avg_kl is not None else args.path_to_result 
            
        elif args.q_checkpoint_dir != '' and args.sft_checkpoint_dir == '':
>>>>>>> 6d4d3da9
            list_dict_data, avg_kl = run_decode_augmented(decoder_name_or_path=args.decoder_name_or_path,
                                        checkpoint_dir=args.decoder_checkpoint_dir,
                                        q_checkpoint_dir=args.q_checkpoint_dir,
                                        dataset_path=args.dataset_path,
                                        dataset_name=args.dataset_name,
                                        num_return_sequences=args.num_return_sequences, 
                                        temperature=args.temp, 
                                        per_device_batch_size=args.per_device_batch_size, 
                                        load_in_4_bits=args.load_in_4_bits,
                                        flash_attn=args.flash_attn,
                                        accelerator=accelerator,
                                        beta=args.beta,
                                        num_q_heads=args.num_q_heads,
<<<<<<< HEAD
                                        q_head_type=args.q_head_type,)
            
        elif args.v_checkpoint_dir != '':
            list_dict_data, avg_kl = run_decode_augmented(decoder_name_or_path=args.decoder_name_or_path,
                                        checkpoint_dir=args.decoder_checkpoint_dir,
                                        v_checkpoint_dir=args.v_checkpoint_dir,
                                        dataset_path=args.dataset_path,
                                        dataset_name=args.dataset_name,
                                        num_return_sequences=args.num_return_sequences, 
                                        temperature=args.temp, 
                                        per_device_batch_size=args.per_device_batch_size, 
                                        load_in_4_bits=args.load_in_4_bits,
                                        flash_attn=args.flash_attn,
                                        accelerator=accelerator,
                                        beta=args.beta,
                                        topk=args.topk,)    
        
        args.path_to_result = 'kl_{}_'.format(avg_kl) + args.path_to_result if avg_kl is not None else args.path_to_result
=======
                                        q_head_type=args.q_head_type,
                                        **decoding_kwargs)
            args.path_to_result = 'kl_{}_'.format(avg_kl) + args.path_to_result if avg_kl is not None else args.path_to_result
        else:
            raise NotImplementedError('Defining both q and sft checkpoints are not supported!')
>>>>>>> 6d4d3da9
            
        print('Saving generated data to {}'.format(args.path_to_result))
        OUTPUT_DIR = './outputs/'
        os.makedirs(OUTPUT_DIR, exist_ok=True)
        args.path_to_result = os.path.join(OUTPUT_DIR, args.path_to_result)
        jdump(list_dict_data, args.path_to_result)<|MERGE_RESOLUTION|>--- conflicted
+++ resolved
@@ -74,10 +74,6 @@
         log_with=[],
     )
 
-<<<<<<< HEAD
-    assert (args.q_checkpoint_dir != '' and args.v_checkpoint_dir != ''), 'Only either q or v checkpoint dir is provided (or none), but not both.'
-     
-=======
     decoding_kwargs = {}
     
     if args.greedy:
@@ -89,16 +85,12 @@
             'top_k': 1,
         }
 
->>>>>>> 6d4d3da9
+
     if os.path.isfile(args.path_to_result):
         print('Output file already exists, skipping generating data')
     else:
         print('Start generating data')
-<<<<<<< HEAD
-        if args.q_checkpoint_dir == '' and args.v_checkpoint_dir == '':
-=======
-        if args.q_checkpoint_dir == '' and args.sft_checkpoint_dir == '': #and no multiple lora checkpoints
->>>>>>> 6d4d3da9
+        if args.q_checkpoint_dir == '' and args.sft_checkpoint_dir == '' and args.v_checkpoint_dir == '': #and no multiple lora checkpoints
             print('No q model checkpoint dir is provided, using the default decoder model')
 
             list_dict_data = run_decode(decoder_name_or_path=args.decoder_name_or_path,
@@ -113,11 +105,9 @@
                                         accelerator=accelerator,
                                         **decoding_kwargs)
             avg_kl = None
-<<<<<<< HEAD
-        elif args.q_checkpoint_dir != '':
-=======
             
-        elif args.q_checkpoint_dir == '' and args.sft_checkpoint_dir != '':
+        elif args.q_checkpoint_dir == '' and args.sft_checkpoint_dir != '' and args.v_checkpoint_dir == '':
+            print('Using SFT model to generate')
             list_dict_data, avg_kl = run_decode_augmented(decoder_name_or_path=args.decoder_name_or_path,
                                         checkpoint_dir=args.decoder_checkpoint_dir,
                                         sft_checkpoint_dir=args.sft_checkpoint_dir,
@@ -133,8 +123,8 @@
                                         **decoding_kwargs)
             args.path_to_result = 'kl_{}_'.format(avg_kl) + args.path_to_result if avg_kl is not None else args.path_to_result 
             
-        elif args.q_checkpoint_dir != '' and args.sft_checkpoint_dir == '':
->>>>>>> 6d4d3da9
+        elif args.q_checkpoint_dir != '' and args.sft_checkpoint_dir == '' and args.v_checkpoint_dir == '':
+            print('Using Q model to generate')
             list_dict_data, avg_kl = run_decode_augmented(decoder_name_or_path=args.decoder_name_or_path,
                                         checkpoint_dir=args.decoder_checkpoint_dir,
                                         q_checkpoint_dir=args.q_checkpoint_dir,
@@ -148,10 +138,12 @@
                                         accelerator=accelerator,
                                         beta=args.beta,
                                         num_q_heads=args.num_q_heads,
-<<<<<<< HEAD
-                                        q_head_type=args.q_head_type,)
-            
-        elif args.v_checkpoint_dir != '':
+                                        q_head_type=args.q_head_type,
+                                        **decoding_kwargs)
+            args.path_to_result = 'kl_{}_'.format(avg_kl) + args.path_to_result if avg_kl is not None else args.path_to_result
+        
+        elif args.q_checkpoint_dir == '' and args.sft_checkpoint_dir == '' and args.v_checkpoint_dir != '':
+            print('Using V model to generate')
             list_dict_data, avg_kl = run_decode_augmented(decoder_name_or_path=args.decoder_name_or_path,
                                         checkpoint_dir=args.decoder_checkpoint_dir,
                                         v_checkpoint_dir=args.v_checkpoint_dir,
@@ -164,16 +156,12 @@
                                         flash_attn=args.flash_attn,
                                         accelerator=accelerator,
                                         beta=args.beta,
-                                        topk=args.topk,)    
+                                        topk=args.topk,
+                                        **decoding_kwargs))    
         
-        args.path_to_result = 'kl_{}_'.format(avg_kl) + args.path_to_result if avg_kl is not None else args.path_to_result
-=======
-                                        q_head_type=args.q_head_type,
-                                        **decoding_kwargs)
-            args.path_to_result = 'kl_{}_'.format(avg_kl) + args.path_to_result if avg_kl is not None else args.path_to_result
+            
         else:
             raise NotImplementedError('Defining both q and sft checkpoints are not supported!')
->>>>>>> 6d4d3da9
             
         print('Saving generated data to {}'.format(args.path_to_result))
         OUTPUT_DIR = './outputs/'
